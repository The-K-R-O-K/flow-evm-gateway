--- conflicted
+++ resolved
@@ -184,20 +184,12 @@
 	}()
 
 	if h.rpcAllowed() {
-<<<<<<< HEAD
 		log.Info().Msg(fmt.Sprintf("JSON-RPC over HTTP enabled: %v", listener.Addr()))
 	}
 
 	if h.wsAllowed() {
 		url := fmt.Sprintf("ws://%v", listener.Addr())
 		log.Info().Msg(fmt.Sprint("JSON-RPC over WebSocket enabled: ", url))
-=======
-		h.logger.Info().Msgf("JSON-RPC over HTTP enabled: %s", listener.Addr())
-	}
-
-	if h.wsAllowed() {
-		h.logger.Info().Msgf("JSON-RPC over WebSocket enabled: %s", listener.Addr())
->>>>>>> 344f20f5
 	}
 
 	return nil
@@ -246,11 +238,7 @@
 	rpc := recoverHandler(h.log, h.httpHandler)
 	if rpc != nil {
 		if checkPath(r, "") {
-<<<<<<< HEAD
 			rpc.ServeHTTP(logW, r)
-=======
-			rpc.ServeHTTP(w, r)
->>>>>>> 344f20f5
 			return
 		}
 	}
@@ -364,7 +352,20 @@
 		strings.Contains(strings.ToLower(r.Header.Get("Connection")), "upgrade")
 }
 
-<<<<<<< HEAD
+func corsHandler(srv http.Handler, allowedOrigins []string) http.Handler {
+	// disable CORS support if user has not specified a custom CORS configuration
+	if len(allowedOrigins) == 0 {
+		return srv
+	}
+	c := cors.New(cors.Options{
+		AllowedOrigins: allowedOrigins,
+		AllowedMethods: []string{http.MethodPost, http.MethodGet},
+		AllowedHeaders: []string{"*"},
+		MaxAge:         600,
+	})
+	return c.Handler(srv)
+}
+
 // recoverHandler adds a wrapper to handle panics
 func recoverHandler(logger zerolog.Logger, h http.Handler) http.Handler {
 	return http.HandlerFunc(func(w http.ResponseWriter, r *http.Request) {
@@ -401,18 +402,4 @@
 
 func (w *loggingResponseWriter) WriteHeader(statusCode int) {
 	w.ResponseWriter.WriteHeader(statusCode)
-=======
-func newCorsHandler(srv http.Handler, allowedOrigins []string) http.Handler {
-	// disable CORS support if user has not specified a custom CORS configuration
-	if len(allowedOrigins) == 0 {
-		return srv
-	}
-	c := cors.New(cors.Options{
-		AllowedOrigins: allowedOrigins,
-		AllowedMethods: []string{http.MethodPost, http.MethodGet},
-		AllowedHeaders: []string{"*"},
-		MaxAge:         600,
-	})
-	return c.Handler(srv)
->>>>>>> 344f20f5
 }