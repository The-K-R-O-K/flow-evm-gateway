--- conflicted
+++ resolved
@@ -129,11 +129,7 @@
 
 	latestBlockHeight, err := b.blocks.LatestEVMHeight()
 	if err != nil {
-<<<<<<< HEAD
-		return handleError[hexutil.Uint64](b.logger, b.collector, err)
-=======
-		return handleError[hexutil.Uint64](err, b.logger)
->>>>>>> eff039cb
+		return handleError[hexutil.Uint64](err, b.logger, b.collector)
 	}
 
 	return hexutil.Uint64(latestBlockHeight), nil
@@ -152,22 +148,12 @@
 
 	currentBlock, err := b.blocks.LatestEVMHeight()
 	if err != nil {
-<<<<<<< HEAD
-		b.collector.ApiErrorOccurred()
-		return nil, err
-=======
-		return handleError[any](err, b.logger)
->>>>>>> eff039cb
+		return handleError[any](err, b.logger, b.collector)
 	}
 
 	highestBlock, err := b.evm.GetLatestEVMHeight(context.Background())
 	if err != nil {
-<<<<<<< HEAD
-		b.collector.ApiErrorOccurred()
-		return nil, err
-=======
-		return handleError[any](err, b.logger)
->>>>>>> eff039cb
+		return handleError[any](err, b.logger, b.collector)
 	}
 
 	return SyncStatus{
@@ -194,11 +180,7 @@
 
 	id, err := b.evm.SendRawTransaction(ctx, input)
 	if err != nil {
-<<<<<<< HEAD
-		return handleError[common.Hash](b.logger, b.collector, err)
-=======
-		return handleError[common.Hash](err, l)
->>>>>>> eff039cb
+		return handleError[common.Hash](err, l, b.collector)
 	}
 
 	return id, nil
@@ -224,20 +206,12 @@
 
 	evmHeight, err := b.getBlockNumber(blockNumberOrHash)
 	if err != nil {
-<<<<<<< HEAD
-		return handleError[*hexutil.Big](b.logger, b.collector, err)
-=======
-		return handleError[*hexutil.Big](err, l)
->>>>>>> eff039cb
+		return handleError[*hexutil.Big](err, l, b.collector)
 	}
 
 	balance, err := b.evm.GetBalance(ctx, address, evmHeight)
 	if err != nil {
-<<<<<<< HEAD
-		return handleError[*hexutil.Big](b.logger, b.collector, err)
-=======
-		return handleError[*hexutil.Big](err, l)
->>>>>>> eff039cb
+		return handleError[*hexutil.Big](err, l, b.collector)
 	}
 
 	return (*hexutil.Big)(balance), nil
@@ -259,20 +233,12 @@
 
 	tx, err := b.transactions.Get(hash)
 	if err != nil {
-<<<<<<< HEAD
-		return handleError[*Transaction](b.logger, b.collector, err)
-=======
-		return handleError[*Transaction](err, l)
->>>>>>> eff039cb
+		return handleError[*Transaction](err, l, b.collector)
 	}
 
 	rcp, err := b.receipts.GetByTransactionID(hash)
 	if err != nil {
-<<<<<<< HEAD
-		return handleError[*Transaction](b.logger, b.collector, err)
-=======
-		return handleError[*Transaction](err, l)
->>>>>>> eff039cb
+		return handleError[*Transaction](err, l, b.collector)
 	}
 
 	return NewTransactionResult(tx, *rcp, b.config.EVMNetworkID)
@@ -296,11 +262,7 @@
 
 	block, err := b.blocks.GetByID(blockHash)
 	if err != nil {
-<<<<<<< HEAD
-		return handleError[*Transaction](b.logger, b.collector, err)
-=======
-		return handleError[*Transaction](err, l)
->>>>>>> eff039cb
+		return handleError[*Transaction](err, l, b.collector)
 	}
 
 	highestIndex := len(block.TransactionHashes) - 1
@@ -311,11 +273,7 @@
 	txHash := block.TransactionHashes[index]
 	tx, err := b.GetTransactionByHash(ctx, txHash)
 	if err != nil {
-<<<<<<< HEAD
-		return handleError[*Transaction](b.logger, b.collector, err)
-=======
-		return handleError[*Transaction](err, l)
->>>>>>> eff039cb
+		return handleError[*Transaction](err, l, b.collector)
 	}
 
 	return tx, nil
@@ -339,11 +297,7 @@
 
 	block, err := b.blocks.GetByHeight(uint64(blockNumber))
 	if err != nil {
-<<<<<<< HEAD
-		return handleError[*Transaction](b.logger, b.collector, err)
-=======
-		return handleError[*Transaction](err, l)
->>>>>>> eff039cb
+		return handleError[*Transaction](err, l, b.collector)
 	}
 
 	if int(index) >= len(block.TransactionHashes) {
@@ -353,11 +307,7 @@
 	txHash := block.TransactionHashes[index]
 	tx, err := b.GetTransactionByHash(ctx, txHash)
 	if err != nil {
-<<<<<<< HEAD
-		return handleError[*Transaction](b.logger, b.collector, err)
-=======
-		return handleError[*Transaction](err, l)
->>>>>>> eff039cb
+		return handleError[*Transaction](err, l, b.collector)
 	}
 
 	return tx, nil
@@ -379,29 +329,17 @@
 
 	tx, err := b.transactions.Get(hash)
 	if err != nil {
-<<<<<<< HEAD
-		return handleError[map[string]interface{}](b.logger, b.collector, err)
-=======
-		return handleError[map[string]interface{}](err, l)
->>>>>>> eff039cb
+		return handleError[map[string]interface{}](err, l, b.collector)
 	}
 
 	receipt, err := b.receipts.GetByTransactionID(hash)
 	if err != nil {
-<<<<<<< HEAD
-		return handleError[map[string]interface{}](b.logger, b.collector, err)
-=======
-		return handleError[map[string]interface{}](err, l)
->>>>>>> eff039cb
+		return handleError[map[string]interface{}](err, l, b.collector)
 	}
 
 	txReceipt, err := models.MarshalReceipt(receipt, tx)
 	if err != nil {
-<<<<<<< HEAD
-		return handleError[map[string]interface{}](b.logger, b.collector, err)
-=======
-		return handleError[map[string]interface{}](err, l)
->>>>>>> eff039cb
+		return handleError[map[string]interface{}](err, l, b.collector)
 	}
 
 	return txReceipt, nil
@@ -425,20 +363,12 @@
 
 	block, err := b.blocks.GetByID(hash)
 	if err != nil {
-<<<<<<< HEAD
-		return handleError[*Block](b.logger, b.collector, err)
-=======
-		return handleError[*Block](err, l)
->>>>>>> eff039cb
+		return handleError[*Block](err, l, b.collector)
 	}
 
 	apiBlock, err := b.prepareBlockResponse(ctx, block, fullTx)
 	if err != nil {
-<<<<<<< HEAD
-		return handleError[*Block](b.logger, b.collector, err)
-=======
-		return handleError[*Block](err, l)
->>>>>>> eff039cb
+		return handleError[*Block](err, l, b.collector)
 	}
 
 	return apiBlock, nil
@@ -471,30 +401,18 @@
 	if blockNumber < 0 {
 		height, err = b.blocks.LatestEVMHeight()
 		if err != nil {
-<<<<<<< HEAD
-			return handleError[*Block](b.logger, b.collector, err)
-=======
-			return handleError[*Block](err, l)
->>>>>>> eff039cb
+			return handleError[*Block](err, l, b.collector)
 		}
 	}
 
 	block, err := b.blocks.GetByHeight(height)
 	if err != nil {
-<<<<<<< HEAD
-		return handleError[*Block](b.logger, b.collector, err)
-=======
-		return handleError[*Block](err, l)
->>>>>>> eff039cb
+		return handleError[*Block](err, l, b.collector)
 	}
 
 	apiBlock, err := b.prepareBlockResponse(ctx, block, fullTx)
 	if err != nil {
-<<<<<<< HEAD
-		return handleError[*Block](b.logger, b.collector, err)
-=======
-		return handleError[*Block](err, l)
->>>>>>> eff039cb
+		return handleError[*Block](err, l, b.collector)
 	}
 
 	return apiBlock, nil
@@ -523,33 +441,20 @@
 	} else if numHash.BlockNumber != nil {
 		block, err = b.blocks.GetByHeight(uint64(numHash.BlockNumber.Int64()))
 	} else {
-<<<<<<< HEAD
-		b.collector.ApiErrorOccurred()
-		return nil, errors.Join(
-=======
 		return handleError[[]*models.StorageReceipt](errors.Join(
->>>>>>> eff039cb
 			errs.ErrInvalid,
 			fmt.Errorf("block number or hash not provided"),
-		), l)
-	}
-	if err != nil {
-<<<<<<< HEAD
-		return handleError[[]*models.StorageReceipt](b.logger, b.collector, err)
-=======
-		return handleError[[]*models.StorageReceipt](err, l)
->>>>>>> eff039cb
+		), l, b.collector)
+	}
+	if err != nil {
+		return handleError[[]*models.StorageReceipt](err, l, b.collector)
 	}
 
 	receipts := make([]*models.StorageReceipt, len(block.TransactionHashes))
 	for i, hash := range block.TransactionHashes {
 		rcp, err := b.receipts.GetByTransactionID(hash)
 		if err != nil {
-<<<<<<< HEAD
-			return handleError[[]*models.StorageReceipt](b.logger, b.collector, err)
-=======
-			return handleError[[]*models.StorageReceipt](err, l)
->>>>>>> eff039cb
+			return handleError[[]*models.StorageReceipt](err, l, b.collector)
 		}
 		receipts[i] = rcp
 	}
@@ -573,11 +478,7 @@
 
 	block, err := b.blocks.GetByID(blockHash)
 	if err != nil {
-<<<<<<< HEAD
-		return handleError[*hexutil.Uint](b.logger, b.collector, err)
-=======
-		return handleError[*hexutil.Uint](err, l)
->>>>>>> eff039cb
+		return handleError[*hexutil.Uint](err, l, b.collector)
 	}
 
 	count := hexutil.Uint(len(block.TransactionHashes))
@@ -606,11 +507,7 @@
 
 	block, err := b.blocks.GetByHeight(uint64(blockNumber))
 	if err != nil {
-<<<<<<< HEAD
-		return handleError[*hexutil.Uint](b.logger, b.collector, err)
-=======
-		return handleError[*hexutil.Uint](err, l)
->>>>>>> eff039cb
+		return handleError[*hexutil.Uint](err, l, b.collector)
 	}
 
 	count := hexutil.Uint(len(block.TransactionHashes))
@@ -645,20 +542,12 @@
 
 	evmHeight, err := b.getBlockNumber(blockNumberOrHash)
 	if err != nil {
-<<<<<<< HEAD
-		return handleError[hexutil.Bytes](b.logger, b.collector, err)
-=======
-		return handleError[hexutil.Bytes](err, l)
->>>>>>> eff039cb
+		return handleError[hexutil.Bytes](err, l, b.collector)
 	}
 
 	tx, err := encodeTxFromArgs(args)
 	if err != nil {
-<<<<<<< HEAD
-		return handleError[hexutil.Bytes](b.logger, b.collector, err)
-=======
-		return handleError[hexutil.Bytes](err, l)
->>>>>>> eff039cb
+		return handleError[hexutil.Bytes](err, l, b.collector)
 	}
 
 	// Default address in case user does not provide one
@@ -669,14 +558,7 @@
 
 	res, err := b.evm.Call(ctx, tx, from, evmHeight)
 	if err != nil {
-<<<<<<< HEAD
-		// we debug output this error because the execution error is related to user input
-		b.logger.Debug().Err(err).Msg("failed to execute call")
-		b.collector.ApiErrorOccurred()
-		return nil, err
-=======
-		return handleError[hexutil.Bytes](err, l)
->>>>>>> eff039cb
+		return handleError[hexutil.Bytes](err, l, b.collector)
 	}
 
 	return res, nil
@@ -722,11 +604,7 @@
 
 	h, err := b.blocks.LatestEVMHeight()
 	if err != nil {
-<<<<<<< HEAD
-		return handleError[[]*types.Log](b.logger, b.collector, err)
-=======
-		return handleError[[]*types.Log](err, l)
->>>>>>> eff039cb
+		return handleError[[]*types.Log](err, l, b.collector)
 	}
 	latest := big.NewInt(int64(h))
 
@@ -740,20 +618,12 @@
 
 	f, err := logs.NewRangeFilter(*from, *to, filter, b.receipts)
 	if err != nil {
-<<<<<<< HEAD
-		return handleError[[]*types.Log](b.logger, b.collector, err)
-=======
-		return handleError[[]*types.Log](err, l)
->>>>>>> eff039cb
+		return handleError[[]*types.Log](err, l, b.collector)
 	}
 
 	res, err := f.Match()
 	if err != nil {
-<<<<<<< HEAD
-		return handleError[[]*types.Log](b.logger, b.collector, err)
-=======
-		return handleError[[]*types.Log](err, l)
->>>>>>> eff039cb
+		return handleError[[]*types.Log](err, l, b.collector)
 	}
 
 	return res, nil
@@ -778,31 +648,17 @@
 
 	evmHeight, err := b.getBlockNumber(blockNumberOrHash)
 	if err != nil {
-<<<<<<< HEAD
-		return handleError[*hexutil.Uint64](b.logger, b.collector, err)
-=======
-		return handleError[*hexutil.Uint64](err, l)
->>>>>>> eff039cb
+		return handleError[*hexutil.Uint64](err, l, b.collector)
 	}
 
 	networkNonce, err := b.evm.GetNonce(ctx, address, evmHeight)
 	if err != nil {
-<<<<<<< HEAD
-		b.logger.Error().Err(err).Msg("get nonce on network failed")
-		return handleError[*hexutil.Uint64](b.logger, b.collector, err)
-=======
-		return handleError[*hexutil.Uint64](err, l)
->>>>>>> eff039cb
+		return handleError[*hexutil.Uint64](err, l, b.collector)
 	}
 
 	nonce, err := b.accounts.GetNonce(address)
 	if err != nil {
-<<<<<<< HEAD
-		b.logger.Error().Err(err).Msg("get nonce failed")
-		return handleError[*hexutil.Uint64](b.logger, b.collector, errs.ErrInternal)
-=======
-		return handleError[*hexutil.Uint64](errs.ErrInternal, l)
->>>>>>> eff039cb
+		return handleError[*hexutil.Uint64](errs.ErrInternal, l, b.collector)
 	}
 
 	// compare both until we gain confidence in db nonce tracking working correctly
@@ -856,13 +712,7 @@
 
 	estimatedGas, err := b.evm.EstimateGas(ctx, tx, from)
 	if err != nil {
-<<<<<<< HEAD
-		b.logger.Error().Err(err).Msg("failed to estimate gas")
-		b.collector.ApiErrorOccurred()
-		return hexutil.Uint64(0), err
-=======
-		return handleError[hexutil.Uint64](err, l)
->>>>>>> eff039cb
+		return handleError[hexutil.Uint64](err, l, b.collector)
 	}
 
 	return hexutil.Uint64(estimatedGas), nil
@@ -887,21 +737,12 @@
 
 	evmHeight, err := b.getBlockNumber(blockNumberOrHash)
 	if err != nil {
-<<<<<<< HEAD
-		return handleError[hexutil.Bytes](b.logger, b.collector, err)
-=======
-		return handleError[hexutil.Bytes](err, l)
->>>>>>> eff039cb
+		return handleError[hexutil.Bytes](err, l, b.collector)
 	}
 
 	code, err := b.evm.GetCode(ctx, address, evmHeight)
 	if err != nil {
-<<<<<<< HEAD
-		b.logger.Error().Err(err).Msg("failed to retrieve account code")
-		return handleError[hexutil.Bytes](b.logger, b.collector, err)
-=======
-		return handleError[hexutil.Bytes](err, l)
->>>>>>> eff039cb
+		return handleError[hexutil.Bytes](err, l, b.collector)
 	}
 
 	return code, nil
@@ -928,7 +769,7 @@
 		Logger()
 
 	if blockCount > maxFeeHistoryBlockCount {
-		return handleError[*FeeHistoryResult](fmt.Errorf("block count has to be between 1 and 1024"), l)
+		return handleError[*FeeHistoryResult](fmt.Errorf("block count has to be between 1 and 1024"), l, b.collector)
 	}
 
 	lastBlockNumber := uint64(lastBlock)
@@ -937,7 +778,7 @@
 		// From the special block tags, we only support "latest".
 		lastBlockNumber, err = b.blocks.LatestEVMHeight()
 		if err != nil {
-			return handleError[*FeeHistoryResult](err, l)
+			return handleError[*FeeHistoryResult](err, l, b.collector)
 		}
 	}
 
@@ -1008,17 +849,17 @@
 
 	key, _, err := decodeHash(storageSlot)
 	if err != nil {
-		return handleError[hexutil.Bytes](errors.Join(errs.ErrInvalid, err), l)
+		return handleError[hexutil.Bytes](errors.Join(errs.ErrInvalid, err), l, b.collector)
 	}
 
 	evmHeight, err := b.getBlockNumber(blockNumberOrHash)
 	if err != nil {
-		return handleError[hexutil.Bytes](err, l)
+		return handleError[hexutil.Bytes](err, l, b.collector)
 	}
 
 	result, err := b.evm.GetStorageAt(ctx, address, key, evmHeight)
 	if err != nil {
-		return handleError[hexutil.Bytes](err, l)
+		return handleError[hexutil.Bytes](err, l, b.collector)
 	}
 
 	return result[:], nil
@@ -1133,129 +974,13 @@
 	return 0, err
 }
 
-<<<<<<< HEAD
-// FeeHistory returns transaction base fee per gas and effective priority fee
-// per gas for the requested/supported block range.
-// blockCount: Requested range of blocks. Clients will return less than the
-// requested range if not all blocks are available.
-// lastBlock: Highest block of the requested range.
-// rewardPercentiles: A monotonically increasing list of percentile values.
-// For each block in the requested range, the transactions will be sorted in
-// ascending order by effective tip per gas and the coresponding effective tip
-// for the percentile will be determined, accounting for gas consumed.
-func (b *BlockChainAPI) FeeHistory(
-	ctx context.Context,
-	blockCount math.HexOrDecimal64,
-	lastBlock rpc.BlockNumber,
-	rewardPercentiles []float64,
-) (*FeeHistoryResult, error) {
-	if blockCount > maxFeeHistoryBlockCount {
-		b.collector.ApiErrorOccurred()
-		return nil, fmt.Errorf("block count has to be between 1 and 1024")
-	}
-
-	lastBlockNumber := uint64(lastBlock)
-	var err error
-	if lastBlock < 0 {
-		// From the special block tags, we only support "latest".
-		lastBlockNumber, err = b.blocks.LatestEVMHeight()
-		if err != nil {
-			b.collector.ApiErrorOccurred()
-			return nil, fmt.Errorf("could not fetch latest EVM block number")
-		}
-	}
-
-	var (
-		oldestBlock   *hexutil.Big
-		baseFees      []*hexutil.Big
-		rewards       [][]*hexutil.Big
-		gasUsedRatios []float64
-	)
-
-	maxCount := uint64(blockCount)
-	if maxCount > lastBlockNumber {
-		maxCount = lastBlockNumber
-	}
-
-	blockRewards := make([]*hexutil.Big, len(rewardPercentiles))
-	for i := range rewardPercentiles {
-		blockRewards[i] = (*hexutil.Big)(b.config.GasPrice)
-	}
-
-	for i := maxCount; i >= uint64(1); i-- {
-		// If the requested block count is 5, and the last block number
-		// is 20, then we need the blocks [16, 17, 18, 19, 20] in this
-		// specific order. The first block we fetch is 20 - 5 + 1 = 16.
-		blockHeight := lastBlockNumber - i + 1
-		block, err := b.blocks.GetByHeight(blockHeight)
-		if err != nil {
-			continue
-		}
-
-		if i == maxCount {
-			oldestBlock = (*hexutil.Big)(big.NewInt(int64(block.Height)))
-		}
-
-		baseFees = append(baseFees, (*hexutil.Big)(big.NewInt(0)))
-
-		rewards = append(rewards, blockRewards)
-
-		gasUsedRatio := float64(block.TotalGasUsed) / float64(blockGasLimit)
-		gasUsedRatios = append(gasUsedRatios, gasUsedRatio)
-	}
-
-	return &FeeHistoryResult{
-		OldestBlock:  oldestBlock,
-		Reward:       rewards,
-		BaseFee:      baseFees,
-		GasUsedRatio: gasUsedRatios,
-	}, nil
-}
-
-// GetStorageAt returns the storage from the state at the given address, key and
-// block number. The rpc.LatestBlockNumber and rpc.PendingBlockNumber meta block
-// numbers are also allowed.
-func (b *BlockChainAPI) GetStorageAt(
-	ctx context.Context,
-	address common.Address,
-	storageSlot string,
-	blockNumberOrHash *rpc.BlockNumberOrHash,
-) (hexutil.Bytes, error) {
-	if err := rateLimit(ctx, b.limiter, b.logger); err != nil {
-		return nil, err
-	}
-
-	key, _, err := decodeHash(storageSlot)
-	if err != nil {
-		return handleError[hexutil.Bytes](b.logger, b.collector, errors.Join(errs.ErrInvalid, err))
-	}
-
-	evmHeight, err := b.getBlockNumber(blockNumberOrHash)
-	if err != nil {
-		return handleError[hexutil.Bytes](b.logger, b.collector, err)
-	}
-
-	result, err := b.evm.GetStorageAt(ctx, address, key, evmHeight)
-	if err != nil {
-		return handleError[hexutil.Bytes](b.logger, b.collector, err)
-	}
-
-	return result[:], nil
-}
-
-=======
->>>>>>> eff039cb
 // handleError takes in an error and in case the error is of type ErrNotFound
 // it returns nil instead of an error since that is according to the API spec,
 // if the error is not of type ErrNotFound it will return the error and the generic
 // empty type.
-<<<<<<< HEAD
-func handleError[T any](log zerolog.Logger, collector metrics.Collector, err error) (T, error) {
+func handleError[T any](err error, log zerolog.Logger, collector metrics.Collector) (T, error) {
 	collector.ApiErrorOccurred()
 
-=======
-func handleError[T any](err error, log zerolog.Logger) (T, error) {
->>>>>>> eff039cb
 	var (
 		zero              T
 		errGasPriceTooLow *errs.GasPriceTooLowError
