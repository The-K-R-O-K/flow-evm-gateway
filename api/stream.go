package api

import (
	"context"
	"errors"
	"fmt"

	"github.com/ethereum/go-ethereum/common/hexutil"
	"github.com/ethereum/go-ethereum/rpc"
	errs "github.com/onflow/flow-evm-gateway/api/errors"
	"github.com/onflow/flow-evm-gateway/config"
	"github.com/onflow/flow-evm-gateway/storage"
	storageErrs "github.com/onflow/flow-evm-gateway/storage/errors"
	"github.com/onflow/flow-go/engine"
	"github.com/onflow/flow-go/engine/access/state_stream/backend"
	flowgoStorage "github.com/onflow/flow-go/storage"
	"github.com/rs/zerolog"
)

// subscriptionBufferLimit is a constant that represents the buffer limit for subscriptions.
// It defines the maximum number of events that can be buffered in a subscription channel
const subscriptionBufferLimit = 1

type StreamAPI struct {
	logger                  zerolog.Logger
	config                  *config.Config
	blocks                  storage.BlockIndexer
	transactions            storage.TransactionIndexer
	receipts                storage.ReceiptIndexer
	accounts                storage.AccountIndexer
	blocksBroadcaster       *engine.Broadcaster
	transactionsBroadcaster *engine.Broadcaster
}

func NewStreamAPI(
	logger zerolog.Logger,
	config *config.Config,
	blocks storage.BlockIndexer,
	transactions storage.TransactionIndexer,
	receipts storage.ReceiptIndexer,
	accounts storage.AccountIndexer,
	blocksBroadcaster *engine.Broadcaster,
	transactionsBroadcaster *engine.Broadcaster,
) *StreamAPI {
	return &StreamAPI{
		logger:                  logger,
		config:                  config,
		blocks:                  blocks,
		transactions:            transactions,
		receipts:                receipts,
		accounts:                accounts,
		blocksBroadcaster:       blocksBroadcaster,
		transactionsBroadcaster: transactionsBroadcaster,
	}
}

// newSubscription creates a new subscription for receiving events from the broadcaster.
// The data adapter function is used to transform the raw data received from the broadcaster
// to comply with requested RPC API response schema.
func (s *StreamAPI) newSubscription(
	ctx context.Context,
	broadcaster *engine.Broadcaster,
	getData backend.GetDataByHeightFunc,
) (*rpc.Subscription, error) {
	notifier, supported := rpc.NotifierFromContext(ctx)
	if !supported {
		return &rpc.Subscription{}, rpc.ErrNotificationsUnsupported
	}

	height, err := s.blocks.LatestEVMHeight()
	if err != nil {
		return nil, err
	}

<<<<<<< HEAD
	sub := backend.NewHeightBasedSubscription(1, height, getData)
=======
	sub := backend.NewHeightBasedSubscription(
		subscriptionBufferLimit,
		height,
		func(ctx context.Context, height uint64) (interface{}, error) {
			return s.blocks.GetByHeight(height)
		},
	)
>>>>>>> d6db4697

	rpcSub := notifier.CreateSubscription()
	rpcSub.ID = rpc.ID(sub.ID()) // make sure ids are unified

	l := s.logger.With().Str("subscription-id", string(rpcSub.ID)).Logger()
	l.Info().Msg("new subscription created")

	go backend.NewStreamer(
		s.logger.With().Str("component", "streamer").Logger(),
		broadcaster,
		s.config.StreamTimeout,
		s.config.StreamLimit,
		sub,
	).Stream(ctx)

	go func() {
		for {
			select {
			case data, open := <-sub.Channel():
				if !open {
					l.Debug().Msg("subscription channel closed")
					return
				}

				l.Debug().Msg("notifying new event")
				err = notifier.Notify(rpcSub.ID, data)
				if err != nil {
					l.Err(err).Msg("failed to notify")
				}
			case err := <-rpcSub.Err():
				l.Error().Err(err).Msg("error from rpc subscriber")
				sub.Close()
				return
			case <-notifier.Closed():
				sub.Close()
				return
			}
		}
	}()

	return rpcSub, nil
}

// NewHeads send a notification each time a new block is appended to the chain.
func (s *StreamAPI) NewHeads(ctx context.Context) (*rpc.Subscription, error) {
	return s.newSubscription(
		ctx,
		s.blocksBroadcaster,
		func(ctx context.Context, height uint64) (interface{}, error) {
			block, err := s.blocks.GetByHeight(height)
			if err != nil {
				if errors.Is(err, storageErrs.ErrNotFound) { // make sure to wrap in not found error as the streamer expects it
					return nil, errors.Join(flowgoStorage.ErrNotFound, err)
				}
				return nil, fmt.Errorf("failed to get block at height: %d: %w", height, err)
			}

<<<<<<< HEAD
			h, err := block.Hash()
			if err != nil {
				return nil, errs.ErrInternal
			}
			// todo there is a lot of missing data: https://docs.chainstack.com/reference/ethereum-native-subscribe-newheads
			return Block{
				Hash:         h,
				Number:       hexutil.Uint64(block.Height),
				ParentHash:   block.ParentBlockHash,
				ReceiptsRoot: block.ReceiptRoot,
			}, nil
		},
	)
}

// NewPendingTransactions creates a subscription that is triggered each time a
// transaction enters the transaction pool. If fullTx is true the full tx is
// sent to the client, otherwise the hash is sent.
func (s *StreamAPI) NewPendingTransactions(ctx context.Context, fullTx *bool) (*rpc.Subscription, error) {
	return s.newSubscription(
		ctx,
		s.transactionsBroadcaster,
		func(ctx context.Context, height uint64) (interface{}, error) {
			block, err := s.blocks.GetByHeight(height)
			if err != nil {
				return nil, fmt.Errorf("failed to get block at height: %d: %w", height, err)
			}

			// todo once a block can contain multiple transactions this needs to be refactored
			if len(block.TransactionHashes) != 1 {
				return nil, fmt.Errorf("block contains more than a single transaction")
			}
			hash := block.TransactionHashes[0]

			tx, err := s.transactions.Get(hash)
			if err != nil {
				return nil, fmt.Errorf("failed to get tx with hash: %s at height: %d: %w", hash, height, err)
			}

			rcp, err := s.receipts.GetByTransactionID(hash)
			if err != nil {
				return nil, fmt.Errorf("failed to get receipt with hash: %s at height: %d: %w", hash, height, err)
			}

			from, err := tx.From()
			if err != nil {
				return nil, errs.ErrInternal
			}

			h, err := tx.Hash()
			if err != nil {
				return nil, err
			}

			v, r, ss := tx.RawSignatureValues()

			return &RPCTransaction{
				Hash:        h,
				BlockHash:   &rcp.BlockHash,
				BlockNumber: (*hexutil.Big)(rcp.BlockNumber),
				From:        from.Hex(),
				To:          tx.To().Hex(),
				Gas:         hexutil.Uint64(rcp.GasUsed),
				GasPrice:    (*hexutil.Big)(rcp.EffectiveGasPrice),
				Input:       tx.Data(),
				Nonce:       hexutil.Uint64(tx.Nonce()),
				Value:       (*hexutil.Big)(tx.Value()),
				Type:        hexutil.Uint64(tx.Type()),
				V:           (*hexutil.Big)(v),
				R:           (*hexutil.Big)(r),
				S:           (*hexutil.Big)(ss),
			}, nil
		},
	)
=======
		h, err := block.Hash()
		if err != nil {
			return nil, err
		}
		// todo there is a lot of missing data: https://docs.chainstack.com/reference/ethereum-native-subscribe-newheads
		return Block{
			Hash:         h,
			Number:       hexutil.Uint64(block.Height),
			ParentHash:   block.ParentBlockHash,
			ReceiptsRoot: block.ReceiptRoot,
			Transactions: block.TransactionHashes,
		}, nil
	})
>>>>>>> d6db4697
}<|MERGE_RESOLUTION|>--- conflicted
+++ resolved
@@ -72,17 +72,7 @@
 		return nil, err
 	}
 
-<<<<<<< HEAD
-	sub := backend.NewHeightBasedSubscription(1, height, getData)
-=======
-	sub := backend.NewHeightBasedSubscription(
-		subscriptionBufferLimit,
-		height,
-		func(ctx context.Context, height uint64) (interface{}, error) {
-			return s.blocks.GetByHeight(height)
-		},
-	)
->>>>>>> d6db4697
+	sub := backend.NewHeightBasedSubscription(subscriptionBufferLimit, height, getData)
 
 	rpcSub := notifier.CreateSubscription()
 	rpcSub.ID = rpc.ID(sub.ID()) // make sure ids are unified
@@ -140,7 +130,6 @@
 				return nil, fmt.Errorf("failed to get block at height: %d: %w", height, err)
 			}
 
-<<<<<<< HEAD
 			h, err := block.Hash()
 			if err != nil {
 				return nil, errs.ErrInternal
@@ -151,7 +140,7 @@
 				Number:       hexutil.Uint64(block.Height),
 				ParentHash:   block.ParentBlockHash,
 				ReceiptsRoot: block.ReceiptRoot,
-			}, nil
+			Transactions: block.TransactionHashes,}, nil
 		},
 	)
 }
@@ -215,19 +204,4 @@
 			}, nil
 		},
 	)
-=======
-		h, err := block.Hash()
-		if err != nil {
-			return nil, err
-		}
-		// todo there is a lot of missing data: https://docs.chainstack.com/reference/ethereum-native-subscribe-newheads
-		return Block{
-			Hash:         h,
-			Number:       hexutil.Uint64(block.Height),
-			ParentHash:   block.ParentBlockHash,
-			ReceiptsRoot: block.ReceiptRoot,
-			Transactions: block.TransactionHashes,
-		}, nil
-	})
->>>>>>> d6db4697
 }