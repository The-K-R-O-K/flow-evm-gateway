--- conflicted
+++ resolved
@@ -186,41 +186,47 @@
 
 }
 
-<<<<<<< HEAD
-func TestTransactionIngestion(t *testing.T) {
-	receipts := &storageMock.ReceiptIndexer{}
-	transactions := &storageMock.TransactionIndexer{}
-	latestHeight := uint64(10)
-
-	blocks := &storageMock.BlockIndexer{}
-	blocks.
-		On("LatestCadenceHeight").
-		Return(func() (uint64, error) {
-			return latestHeight, nil
-		}).
-		Once() // make sure this isn't called multiple times
-
-	blocks.
-		On("SetLatestCadenceHeight", mock.AnythingOfType("uint64")).
-		Return(func(h uint64) error {
-			assert.Equal(t, latestHeight+1, h)
-			return nil
-		})
-
-	accounts := &storageMock.AccountIndexer{}
-	accounts.
-		On("Update", mock.AnythingOfType("models.TransactionCall"), mock.AnythingOfType("*types.Receipt")).
-		Return(func(tx models.Transaction, receipt *gethTypes.Receipt) error { return nil })
-
-	eventsChan := make(chan flow.BlockEvents)
-	subscriber := &mocks.Subscriber{}
-	subscriber.
-		On("Subscribe", mock.Anything, mock.AnythingOfType("uint64")).
-		Return(func(ctx context.Context, latest uint64) (<-chan flow.BlockEvents, <-chan error, error) {
-			return eventsChan, make(<-chan error), nil
-		})
-
-	engine := NewEventIngestionEngine(
+func TestBlockAndTransactionIngestion(t *testing.T) {
+	t.Run("successfully ingest transaction and block", func(t *testing.T) {
+		receipts := &storageMock.ReceiptIndexer{}
+		transactions := &storageMock.TransactionIndexer{}
+		latestHeight := uint64(10)
+		nextHeight := latestHeight + 1
+
+		blocks := &storageMock.BlockIndexer{}
+		blocks.
+			On("LatestCadenceHeight").
+			Return(func() (uint64, error) {
+				return latestHeight, nil
+			}).
+			Once() // make sure this isn't called multiple times
+
+		blocks.
+			On("SetLatestCadenceHeight", mock.AnythingOfType("uint64")).
+			Return(func(h uint64) error {
+				assert.Equal(t, nextHeight, h)
+				return nil
+			})
+
+		accounts := &storageMock.AccountIndexer{}
+		accounts.
+			On("Update", mock.AnythingOfType("models.TransactionCall"), mock.AnythingOfType("*types.Receipt")).
+			Return(func(tx models.Transaction, receipt *gethTypes.Receipt) error { return nil })
+
+		eventsChan := make(chan flow.BlockEvents)
+		subscriber := &mocks.Subscriber{}
+		subscriber.
+			On("Subscribe", mock.Anything, mock.AnythingOfType("uint64")).
+			Return(func(ctx context.Context, latest uint64) (<-chan flow.BlockEvents, <-chan error, error) {
+				return eventsChan, make(<-chan error), nil
+			})
+
+		txCdc, txEvent, transaction, result, err := newTransaction()
+		require.NoError(t, err)
+		blockCdc, block, blockEvent, err := newBlock(nextHeight)
+		require.NoError(t, err)
+
+		engine := NewEventIngestionEngine(
 		subscriber,
 		blocks,
 		receipts,
@@ -231,63 +237,6 @@
 		broadcast.NewBroadcaster(),
 		zerolog.Nop(),
 	)
-
-	done := make(chan struct{})
-	go func() {
-		err := engine.Run(context.Background())
-		assert.ErrorIs(t, err, models.ErrDisconnected) // we disconnect at the end
-		close(done)
-	}()
-
-	txCdc, event, transaction, result, err := newTransaction()
-	require.NoError(t, err)
-
-	transactions.
-		On("Store", mock.AnythingOfType("models.TransactionCall")).
-		Return(func(tx models.Transaction) error {
-			transactionHash, err := transaction.Hash()
-=======
-func TestBlockAndTransactionIngestion(t *testing.T) {
-	t.Run("successfully ingest transaction and block", func(t *testing.T) {
-		receipts := &storageMock.ReceiptIndexer{}
-		transactions := &storageMock.TransactionIndexer{}
-		latestHeight := uint64(10)
-		nextHeight := latestHeight + 1
-
-		blocks := &storageMock.BlockIndexer{}
-		blocks.
-			On("LatestCadenceHeight").
-			Return(func() (uint64, error) {
-				return latestHeight, nil
-			}).
-			Once() // make sure this isn't called multiple times
-
-		blocks.
-			On("SetLatestCadenceHeight", mock.AnythingOfType("uint64")).
-			Return(func(h uint64) error {
-				assert.Equal(t, nextHeight, h)
-				return nil
-			})
-
-		accounts := &storageMock.AccountIndexer{}
-		accounts.
-			On("Update", mock.AnythingOfType("models.TransactionCall"), mock.AnythingOfType("*types.Receipt")).
-			Return(func(tx models.Transaction, receipt *gethTypes.Receipt) error { return nil })
-
-		eventsChan := make(chan flow.BlockEvents)
-		subscriber := &mocks.Subscriber{}
-		subscriber.
-			On("Subscribe", mock.Anything, mock.AnythingOfType("uint64")).
-			Return(func(ctx context.Context, latest uint64) (<-chan flow.BlockEvents, <-chan error, error) {
-				return eventsChan, make(<-chan error), nil
-			})
-
-		txCdc, txEvent, transaction, result, err := newTransaction()
-		require.NoError(t, err)
-		blockCdc, block, blockEvent, err := newBlock(nextHeight)
-		require.NoError(t, err)
-
-		engine := NewEventIngestionEngine(subscriber, blocks, receipts, transactions, accounts, zerolog.Nop())
 
 		done := make(chan struct{})
 		go func() {
@@ -472,7 +421,6 @@
 		for i := 0; i < eventCount; i++ {
 			evmHeight := uint64(i)
 			blockCdc, block, blockEvent, err := newBlock(evmHeight)
->>>>>>> 06140759
 			require.NoError(t, err)
 
 			// add new block for each height
