--- conflicted
+++ resolved
@@ -51,14 +51,9 @@
 
 		done := make(chan struct{})
 		go func() {
-<<<<<<< HEAD
-			err := engine.Start(context.Background())
+			err := engine.Run(context.Background())
 			assert.ErrorIs(t, err, ErrDisconnected) // we disconnect at the end
 			close(done)
-=======
-			err := engine.Run(context.Background())
-			require.NoError(t, err)
->>>>>>> 80a294b8
 		}()
 
 		storedCounter := 0
@@ -124,17 +119,10 @@
 		waitErr := make(chan struct{})
 		// catch eventual error due to out of sequence block height
 		go func() {
-<<<<<<< HEAD
-			err := engine.Start(context.Background())
-			assert.ErrorIs(t, err, models.InvalidHeightErr)
+			err := engine.Run(context.Background())
+			assert.ErrorIs(t, err, models.ErrInvalidHeight)
 			assert.EqualError(t, err, "failed to process event: invalid block height, expected 11, got 20: invalid height")
 			close(waitErr)
-=======
-			err := engine.Run(context.Background())
-			assert.ErrorIs(t, err, models.ErrInvalidHeight)
-			assert.EqualError(t, err, "invalid block height, expected 11, got 20: invalid height")
-			waitErr <- struct{}{}
->>>>>>> 80a294b8
 		}()
 
 		// first create one successful block event
@@ -207,14 +195,9 @@
 
 	done := make(chan struct{})
 	go func() {
-<<<<<<< HEAD
-		err := engine.Start(context.Background())
+		err := engine.Run(context.Background())
 		assert.ErrorIs(t, err, ErrDisconnected) // we disconnect at the end
 		close(done)
-=======
-		err := engine.Run(context.Background())
-		require.NoError(t, err)
->>>>>>> 80a294b8
 	}()
 
 	txCdc, event, transaction, result, err := newTransaction()
