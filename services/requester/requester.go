package requester

import (
	"context"
	_ "embed"
	"encoding/hex"
	"errors"
	"fmt"
	"math"
	"math/big"
	"strings"
	"sync"
	"time"

	"github.com/onflow/cadence"
	"github.com/onflow/flow-go-sdk"
	"github.com/onflow/flow-go-sdk/crypto"
	"github.com/onflow/flow-go/fvm/evm"
	"github.com/onflow/flow-go/fvm/evm/emulator"
	"github.com/onflow/flow-go/fvm/evm/emulator/state"
	"github.com/onflow/flow-go/fvm/evm/stdlib"
	evmTypes "github.com/onflow/flow-go/fvm/evm/types"
	"github.com/onflow/flow-go/fvm/systemcontracts"
	"github.com/onflow/go-ethereum/common"
	"github.com/onflow/go-ethereum/core/txpool"
	"github.com/onflow/go-ethereum/core/types"
	"github.com/rs/zerolog"
	"go.opentelemetry.io/otel/codes"
	"go.opentelemetry.io/otel/trace"
	"golang.org/x/sync/errgroup"

	"github.com/onflow/flow-evm-gateway/config"
	"github.com/onflow/flow-evm-gateway/metrics"
	"github.com/onflow/flow-evm-gateway/models"
	errs "github.com/onflow/flow-evm-gateway/models/errors"
	"github.com/onflow/flow-evm-gateway/storage"
)

var (
	//go:embed cadence/dry_run.cdc
	dryRunScript []byte

	//go:embed cadence/run.cdc
	runTxScript []byte

	//go:embed cadence/get_balance.cdc
	getBalanceScript []byte

	//go:embed cadence/create_coa.cdc
	createCOAScript []byte

	//go:embed cadence/get_nonce.cdc
	getNonceScript []byte

	//go:embed cadence/get_code.cdc
	getCodeScript []byte

	//go:embed cadence/get_latest_evm_height.cdc
	getLatestEVMHeight []byte
)

const minFlowBalance = 2
const coaFundingBalance = minFlowBalance - 1

const LatestBlockHeight uint64 = math.MaxUint64 - 1

type Requester interface {
	// SendRawTransaction will submit signed transaction data to the network.
	// The submitted EVM transaction hash is returned.
	SendRawTransaction(ctx context.Context, data []byte) (common.Hash, error)

	// GetBalance returns the amount of wei for the given address in the state of the
	// given EVM block height.
	GetBalance(ctx context.Context, address common.Address, evmHeight int64) (*big.Int, error)

	// Call executes the given signed transaction data on the state for the given EVM block height.
	// Note, this function doesn't make and changes in the state/blockchain and is
	// useful to execute and retrieve values.
	Call(ctx context.Context, data []byte, from common.Address, evmHeight int64) ([]byte, error)

	// EstimateGas executes the given signed transaction data on the state for the given EVM block height.
	// Note, this function doesn't make any changes in the state/blockchain and is
	// useful to executed and retrieve the gas consumption and possible failures.
	EstimateGas(ctx context.Context, data []byte, from common.Address, evmHeight int64) (uint64, error)

	// GetNonce gets nonce from the network at the given EVM block height.
	GetNonce(ctx context.Context, address common.Address, evmHeight int64) (uint64, error)

	// GetCode returns the code stored at the given address in
	// the state for the given EVM block height.
	GetCode(ctx context.Context, address common.Address, evmHeight int64) ([]byte, error)

	// GetLatestEVMHeight returns the latest EVM height of the network.
	GetLatestEVMHeight(ctx context.Context) (uint64, error)

	// GetStorageAt returns the storage from the state at the given address, key and block number.
	GetStorageAt(ctx context.Context, address common.Address, hash common.Hash, evmHeight int64) (common.Hash, error)
}

var _ Requester = &EVM{}

type EVM struct {
	client *CrossSporkClient
	config *config.Config
	signer crypto.Signer
	txPool *TxPool
	logger zerolog.Logger
	blocks storage.BlockIndexer
	mux    sync.Mutex

	head              *types.Header
	evmSigner         types.Signer
	validationOptions *txpool.ValidationOptions

	collector metrics.Collector
	tracer    trace.Tracer
}

func NewEVM(
	client *CrossSporkClient,
	config *config.Config,
	signer crypto.Signer,
	logger zerolog.Logger,
	blocks storage.BlockIndexer,
	txPool *TxPool,
	collector metrics.Collector,
	tracer trace.Tracer,
) (*EVM, error) {
	logger = logger.With().Str("component", "requester").Logger()
	// check that the address stores already created COA resource in the "evm" storage path.
	// if it doesn't check if the auto-creation boolean is true and if so create it
	// otherwise fail. COA resource is required by the EVM requester to be able to submit transactions.
	address := config.COAAddress
	acc, err := client.GetAccount(context.Background(), address)
	if err != nil {
		return nil, fmt.Errorf(
			"could not fetch the configured COA account: %s make sure it exists: %w",
			address.String(),
			err,
		)
	}

	if acc.Balance < minFlowBalance {
		return nil, fmt.Errorf(
			"COA account must be funded with at least %d Flow, but has balance of: %d",
			minFlowBalance,
			acc.Balance,
		)
	}

	head := &types.Header{
		Number:   big.NewInt(20_182_324),
		Time:     uint64(time.Now().Unix()),
		GasLimit: 30_000_000,
	}
	emulatorConfig := emulator.NewConfig(
		emulator.WithChainID(config.EVMNetworkID),
		emulator.WithBlockNumber(head.Number),
		emulator.WithBlockTime(head.Time),
	)
	evmSigner := emulator.GetSigner(emulatorConfig)
	validationOptions := &txpool.ValidationOptions{
		Config: emulatorConfig.ChainConfig,
		Accept: 0 |
			1<<types.LegacyTxType |
			1<<types.AccessListTxType |
			1<<types.DynamicFeeTxType |
			1<<types.BlobTxType,
		MaxSize: models.TxMaxSize,
		MinTip:  new(big.Int),
	}

	evm := &EVM{
		client:            client,
		config:            config,
		signer:            signer,
		logger:            logger,
		blocks:            blocks,
		txPool:            txPool,
		head:              head,
		evmSigner:         evmSigner,
		validationOptions: validationOptions,
		collector:         collector,
		tracer:            tracer,
	}

	// create COA on the account
	if config.CreateCOAResource {
		// we ignore errors for now since creation of already existing COA resource will fail, which is fine for now
		tx, err := evm.buildTransaction(
			context.Background(),
			evm.replaceAddresses(createCOAScript),
			cadence.UFix64(coaFundingBalance),
		)
		if err != nil {
			logger.Warn().Err(err).Msg("COA resource auto-creation failure")
		}
		if err := evm.client.SendTransaction(context.Background(), *tx); err != nil {
			logger.Warn().Err(err).Msg("failed to send COA resource auto-creation transaction")
		}
	}

	return evm, nil
}

func (e *EVM) SendRawTransaction(ctx context.Context, data []byte) (common.Hash, error) {
	ctx, span := e.tracer.Start(ctx, "EVM.SendRawTransaction()")
	defer span.End()

	tx := &types.Transaction{}
	if err := tx.UnmarshalBinary(data); err != nil {
		span.SetStatus(codes.Error, err.Error())
		return common.Hash{}, err
	}

	if err := models.ValidateTransaction(tx, e.head, e.evmSigner, e.validationOptions); err != nil {
		span.SetStatus(codes.Error, err.Error())
		return common.Hash{}, err
	}

	from, err := types.Sender(types.LatestSignerForChainID(tx.ChainId()), tx)
	if err != nil {
		err = fmt.Errorf("failed to derive the sender: %w", err)
		span.SetStatus(codes.Error, err.Error())
		return common.Hash{}, err
	}

	if tx.GasPrice().Cmp(e.config.GasPrice) < 0 {
<<<<<<< HEAD
		err := errs.TransactionGasPriceTooLow(e.config.GasPrice)
		span.SetStatus(codes.Error, err.Error())
		return common.Hash{}, err
=======
		return common.Hash{}, errs.NewTxGasPriceTooLowError(e.config.GasPrice)
>>>>>>> 668e2d4b
	}

	txData := hex.EncodeToString(data)
	hexEncodedTx, err := cadence.NewString(txData)
	if err != nil {
		span.SetStatus(codes.Error, err.Error())
		return common.Hash{}, err
	}

	script := e.replaceAddresses(runTxScript)
	flowTx, err := e.buildTransaction(ctx, script, hexEncodedTx)
	if err != nil {
		e.logger.Error().Err(err).Str("data", txData).Msg("failed to build transaction")
		span.SetStatus(codes.Error, err.Error())
		return common.Hash{}, err
	}

	if err := e.txPool.Send(ctx, flowTx, tx); err != nil {
		span.SetStatus(codes.Error, err.Error())
		return common.Hash{}, err
	}

	var to string
	if tx.To() != nil {
		to = tx.To().String()
		e.collector.EVMAccountInteraction(to)
	}

	e.logger.Info().
		Str("evm-id", tx.Hash().Hex()).
		Str("flow-id", flowTx.ID().Hex()).
		Str("to", to).
		Str("from", from.Hex()).
		Str("value", tx.Value().String()).
		Msg("raw transaction sent")

	return tx.Hash(), nil
}

// buildTransaction creates a flow transaction from the provided script with the arguments
// and signs it with the configured COA account.
func (e *EVM) buildTransaction(ctx context.Context, script []byte, args ...cadence.Value) (*flow.Transaction, error) {
	ctx, span := e.tracer.Start(ctx, "EVM.buildTransaction()")
	defer span.End()

	// building and signing transactions should be blocking, so we don't have keys conflict
	e.mux.Lock()
	defer e.mux.Unlock()

	var (
		g           = errgroup.Group{}
		err1, err2  error
		latestBlock *flow.Block
		index       uint32
		seqNum      uint64
	)

	// execute concurrently so we can speed up all the information we need for tx
	g.Go(func() error {
		ctx, span := e.tracer.Start(ctx, "client.GetLatestBlock() goroutine")
		defer span.End()
		latestBlock, err1 = e.client.GetLatestBlock(ctx, true)
		return err1
	})
	g.Go(func() error {
		ctx, span := e.tracer.Start(ctx, "client.getSignerNetworkInfo() goroutine")
		defer span.End()
		index, seqNum, err2 = e.getSignerNetworkInfo(ctx)
		return err2
	})
	if err := g.Wait(); err != nil {
		span.SetStatus(codes.Error, err.Error())
		return nil, err
	}

	address := e.config.COAAddress
	flowTx := flow.NewTransaction().
		SetScript(script).
		SetProposalKey(address, index, seqNum).
		SetReferenceBlockID(latestBlock.ID).
		SetPayer(address).
		AddAuthorizer(address)

	for _, arg := range args {
		if err := flowTx.AddArgument(arg); err != nil {
<<<<<<< HEAD
			err = fmt.Errorf("failed to add argument: %w", err)
			span.SetStatus(codes.Error, err.Error())
			return nil, err
=======
			return nil, fmt.Errorf("failed to add argument: %s, with %w", arg, err)
>>>>>>> 668e2d4b
		}
	}

	if err := flowTx.SignEnvelope(address, index, e.signer); err != nil {
<<<<<<< HEAD
		err = fmt.Errorf("failed to sign transaction envelope: %w", err)
		span.SetStatus(codes.Error, err.Error())
		return nil, err
=======
		return nil, fmt.Errorf(
			"failed to sign transaction envelope for address: %s and index: %d, with: %w",
			address,
			index,
			err)
>>>>>>> 668e2d4b
	}

	return flowTx, nil
}

func (e *EVM) GetBalance(
	ctx context.Context,
	address common.Address,
	evmHeight int64,
) (*big.Int, error) {
	hexEncodedAddress, err := addressToCadenceString(address)
	if err != nil {
		return nil, err
	}

	height, err := e.evmToCadenceHeight(evmHeight)
	if err != nil {
		return nil, err
	}

	val, err := e.executeScriptAtHeight(
		ctx,
		getBalanceScript,
		height,
		[]cadence.Value{hexEncodedAddress},
	)
	if err != nil {
		if !errors.Is(err, errs.ErrHeightOutOfRange) {
			e.logger.Error().
				Err(err).
				Str("address", address.String()).
				Int64("evm-height", evmHeight).
				Uint64("cadence-height", height).
				Msg("failed to get get balance")
		}
		return nil, fmt.Errorf(
			"failed to get balance of address: %s at height: %d, with: %w",
			address,
			evmHeight,
			err,
		)
	}

	// sanity check, should never occur
	if _, ok := val.(cadence.UInt); !ok {
		return nil, fmt.Errorf("failed to convert balance %v to UInt, got type: %T", val, val)
	}

	return val.(cadence.UInt).Big(), nil
}

func (e *EVM) GetNonce(
	ctx context.Context,
	address common.Address,
	evmHeight int64,
) (uint64, error) {
	hexEncodedAddress, err := addressToCadenceString(address)
	if err != nil {
		return 0, err
	}

	height, err := e.evmToCadenceHeight(evmHeight)
	if err != nil {
		return 0, err
	}

	val, err := e.executeScriptAtHeight(
		ctx,
		getNonceScript,
		height,
		[]cadence.Value{hexEncodedAddress},
	)
	if err != nil {
		if !errors.Is(err, errs.ErrHeightOutOfRange) {
			e.logger.Error().Err(err).
				Str("address", address.String()).
				Int64("evm-height", evmHeight).
				Uint64("cadence-height", height).
				Msg("failed to get nonce")
		}
		return 0, fmt.Errorf(
			"failed to get nonce of address: %s at height: %d, with: %w",
			address,
			evmHeight,
			err,
		)
	}

	// sanity check, should never occur
	if _, ok := val.(cadence.UInt64); !ok {
		return 0, fmt.Errorf("failed to convert nonce %v to UInt64, got type: %T", val, val)
	}

	nonce := uint64(val.(cadence.UInt64))

	e.logger.Debug().
		Uint64("nonce", nonce).
		Int64("evm-height", evmHeight).
		Uint64("cadence-height", height).
		Msg("get nonce executed")

	return nonce, nil
}

func (e *EVM) stateAt(evmHeight int64) (*state.StateDB, error) {
	cadenceHeight, err := e.evmToCadenceHeight(evmHeight)
	if err != nil {
		return nil, err
	}

	if cadenceHeight == LatestBlockHeight {
		h, err := e.client.GetLatestBlockHeader(context.Background(), true)
		if err != nil {
			return nil, err
		}
		cadenceHeight = h.Height
	}

	ledger, err := newRemoteLedger(e.config.AccessNodeHost, cadenceHeight)
	if err != nil {
		return nil, fmt.Errorf("could not create remote ledger for height: %d, with: %w", cadenceHeight, err)
	}

	storageAddress := evm.StorageAccountAddress(e.config.FlowNetworkID)
	return state.NewStateDB(ledger, storageAddress)
}

func (e *EVM) GetStorageAt(
	ctx context.Context,
	address common.Address,
	hash common.Hash,
	evmHeight int64,
) (common.Hash, error) {
	stateDB, err := e.stateAt(evmHeight)
	if err != nil {
		return common.Hash{}, err
	}

	result := stateDB.GetState(address, hash)
	return result, stateDB.Error()
}

func (e *EVM) Call(
	ctx context.Context,
	data []byte,
	from common.Address,
	evmHeight int64,
) ([]byte, error) {
	hexEncodedTx, err := cadence.NewString(hex.EncodeToString(data))
	if err != nil {
		return nil, err
	}

	hexEncodedAddress, err := addressToCadenceString(from)
	if err != nil {
		return nil, err
	}

	height, err := e.evmToCadenceHeight(evmHeight)
	if err != nil {
		return nil, err
	}

	scriptResult, err := e.executeScriptAtHeight(
		ctx,
		dryRunScript,
		height,
		[]cadence.Value{hexEncodedTx, hexEncodedAddress},
	)
	if err != nil {
		if !errors.Is(err, errs.ErrHeightOutOfRange) {
			e.logger.Error().
				Err(err).
				Uint64("cadence-height", height).
				Int64("evm-height", evmHeight).
				Str("from", from.String()).
				Str("data", string(data)).
				Msg("failed to execute call")
		}
		return nil, fmt.Errorf("failed to execute script at height: %d, with: %w", height, err)
	}

	evmResult, err := parseResult(scriptResult)
	if err != nil {
		return nil, err
	}

	result := evmResult.ReturnedData

	e.logger.Debug().
		Str("result", hex.EncodeToString(result)).
		Int64("evm-height", evmHeight).
		Uint64("cadence-height", height).
		Msg("call executed")

	return result, nil
}

func (e *EVM) EstimateGas(
	ctx context.Context,
	data []byte,
	from common.Address,
	evmHeight int64,
) (uint64, error) {
	hexEncodedTx, err := cadence.NewString(hex.EncodeToString(data))
	if err != nil {
		return 0, err
	}

	hexEncodedAddress, err := addressToCadenceString(from)
	if err != nil {
		return 0, err
	}

	height, err := e.evmToCadenceHeight(evmHeight)
	if err != nil {
		return 0, err
	}

	scriptResult, err := e.executeScriptAtHeight(
		ctx,
		dryRunScript,
		height,
		[]cadence.Value{hexEncodedTx, hexEncodedAddress},
	)
	if err != nil {
		return 0, fmt.Errorf("failed to execute script at height: %d, with: %w", height, err)
	}

	evmResult, err := parseResult(scriptResult)
	if err != nil {
		return 0, err
	}

	gasConsumed := evmResult.GasConsumed

	e.logger.Debug().
		Uint64("gas", gasConsumed).
		Msg("gas estimation executed")

	return gasConsumed, nil
}

func (e *EVM) GetCode(
	ctx context.Context,
	address common.Address,
	evmHeight int64,
) ([]byte, error) {
	hexEncodedAddress, err := addressToCadenceString(address)
	if err != nil {
		return nil, err
	}

	height, err := e.evmToCadenceHeight(evmHeight)
	if err != nil {
		return nil, err
	}

	value, err := e.executeScriptAtHeight(
		ctx,
		getCodeScript,
		height,
		[]cadence.Value{hexEncodedAddress},
	)
	if err != nil {
		if !errors.Is(err, errs.ErrHeightOutOfRange) {
			e.logger.Error().
				Err(err).
				Uint64("cadence-height", height).
				Int64("evm-height", evmHeight).
				Str("address", address.String()).
				Msg("failed to get code")
		}

		return nil, fmt.Errorf(
			"failed to execute script for get code of address: %s at height: %d, with: %w",
			address,
			height,
			err,
		)
	}

	code, err := cadenceStringToBytes(value)
	if err != nil {
		return nil, err
	}

	e.logger.Debug().
		Str("address", address.Hex()).
		Int64("evm-height", evmHeight).
		Uint64("cadence-height", height).
		Str("code size", fmt.Sprintf("%d", len(code))).
		Msg("get code executed")

	return code, nil
}

func (e *EVM) GetLatestEVMHeight(ctx context.Context) (uint64, error) {
	// TODO(m-Peter): Consider adding some time-based caching, if this
	// endpoint turns out to be called quite frequently.
	val, err := e.client.ExecuteScriptAtLatestBlock(
		ctx,
		e.replaceAddresses(getLatestEVMHeight),
		[]cadence.Value{},
	)
	if err != nil {
		return 0, err
	}

	// sanity check, should never occur
	if _, ok := val.(cadence.UInt64); !ok {
		return 0, fmt.Errorf("failed to convert height %v to UInt64, got type: %T", val, val)
	}

	height := uint64(val.(cadence.UInt64))

	e.logger.Debug().
		Uint64("evm-height", height).
		Msg("get latest evm height executed")

	return height, nil
}

// getSignerNetworkInfo loads the signer account from network and returns key index and sequence number
func (e *EVM) getSignerNetworkInfo(ctx context.Context) (uint32, uint64, error) {
	account, err := e.client.GetAccount(ctx, e.config.COAAddress)
	if err != nil {
		return 0, 0, fmt.Errorf(
			"failed to get signer info account for address: %s, with: %w",
			e.config.COAAddress,
			err,
		)
	}

	signerPub := e.signer.PublicKey()
	for _, k := range account.Keys {
		if k.PublicKey.Equals(signerPub) {
			return k.Index, k.SequenceNumber, nil
		}
	}

	return 0, 0, fmt.Errorf(
		"provided account address: %s and signer public key: %s, do not match",
		e.config.COAAddress,
		signerPub.String(),
	)
}

// replaceAddresses replace the addresses based on the network
func (e *EVM) replaceAddresses(script []byte) []byte {
	// make the list of all contracts we should replace address for
	sc := systemcontracts.SystemContractsForChain(e.config.FlowNetworkID)
	contracts := []systemcontracts.SystemContract{sc.EVMContract, sc.FungibleToken, sc.FlowToken}

	s := string(script)
	// iterate over all the import name and address pairs and replace them in script
	for _, contract := range contracts {
		s = strings.ReplaceAll(s,
			fmt.Sprintf("import %s", contract.Name),
			fmt.Sprintf("import %s from %s", contract.Name, contract.Address.HexWithPrefix()),
		)
	}

	// also replace COA address if used (in scripts)
	s = strings.ReplaceAll(s, "0xCOA", e.config.COAAddress.HexWithPrefix())

	return []byte(s)
}

func (e *EVM) evmToCadenceHeight(height int64) (uint64, error) {
	if height < 0 {
		return LatestBlockHeight, nil
	}

	evmHeight := uint64(height)
	evmLatest, err := e.blocks.LatestEVMHeight()
	if err != nil {
		return 0, fmt.Errorf(
			"failed to map evm height: %d to cadence height, getting latest evm height: %w",
			evmHeight,
			err,
		)
	}

	// if provided evm height equals to latest evm height indexed we
	// return latest height special value to signal requester to execute
	// script at the latest block, not at the cadence height we get from the
	// index, that is because at that point the height might already be pruned
	if evmHeight == evmLatest {
		return LatestBlockHeight, nil
	}

	cadenceHeight, err := e.blocks.GetCadenceHeight(uint64(evmHeight))
	if err != nil {
		return 0, fmt.Errorf("failed to map evm height: %d to cadence height: %w", evmHeight, err)
	}

	return cadenceHeight, nil
}

// executeScriptAtHeight will execute the given script, at the given
// block height, with the given arguments. A height of `LatestBlockHeight`
// (math.MaxUint64 - 1) is a special value, which means the script will be
// executed at the latest sealed block.
func (e *EVM) executeScriptAtHeight(
	ctx context.Context,
	script []byte,
	height uint64,
	arguments []cadence.Value,
) (cadence.Value, error) {
	if height == LatestBlockHeight {
		return e.client.ExecuteScriptAtLatestBlock(
			ctx,
			e.replaceAddresses(script),
			arguments,
		)
	}

	res, err := e.client.ExecuteScriptAtBlockHeight(
		ctx,
		height,
		e.replaceAddresses(script),
		arguments,
	)
	if err != nil {
		// if snapshot doesn't exist on EN, the height at which script was executed is out
		// of the boundaries the EN keeps state, so return out of range
		if strings.Contains(err.Error(), "failed to create storage snapshot") {
			return nil, errs.NewHeightOutOfRangeError(height)
		}
	}

	return res, err
}

func addressToCadenceString(address common.Address) (cadence.String, error) {
	return cadence.NewString(
		strings.TrimPrefix(address.Hex(), "0x"),
	)
}

func cadenceStringToBytes(value cadence.Value) ([]byte, error) {
	cdcString, ok := value.(cadence.String)
	if !ok {
		return nil, fmt.Errorf(
			"failed to convert cadence value of type: %T to string: %v",
			value,
			value,
		)
	}

	code, err := hex.DecodeString(string(cdcString))
	if err != nil {
		return nil, fmt.Errorf("failed to hex-decode string to byte array [%s]: %w", cdcString, err)
	}

	return code, nil
}

// parseResult
func parseResult(res cadence.Value) (*evmTypes.ResultSummary, error) {
	result, err := stdlib.ResultSummaryFromEVMResultValue(res)
	if err != nil {
		return nil, fmt.Errorf("failed to decode EVM result of type: %s, with: %w", res.Type().ID(), err)
	}

	if result.ErrorCode != 0 {
		if result.ErrorCode == evmTypes.ExecutionErrCodeExecutionReverted {
			return nil, errs.NewRevertError(result.ReturnedData)
		}
		return nil, errs.NewFailedTransactionError(result.ErrorMessage)
	}

	return result, err
}<|MERGE_RESOLUTION|>--- conflicted
+++ resolved
@@ -226,13 +226,9 @@
 	}
 
 	if tx.GasPrice().Cmp(e.config.GasPrice) < 0 {
-<<<<<<< HEAD
-		err := errs.TransactionGasPriceTooLow(e.config.GasPrice)
+		err := errs.NewTxGasPriceTooLowError(e.config.GasPrice)
 		span.SetStatus(codes.Error, err.Error())
 		return common.Hash{}, err
-=======
-		return common.Hash{}, errs.NewTxGasPriceTooLowError(e.config.GasPrice)
->>>>>>> 668e2d4b
 	}
 
 	txData := hex.EncodeToString(data)
@@ -318,28 +314,20 @@
 
 	for _, arg := range args {
 		if err := flowTx.AddArgument(arg); err != nil {
-<<<<<<< HEAD
-			err = fmt.Errorf("failed to add argument: %w", err)
+			err = fmt.Errorf("failed to add argument: %s, with %w", arg, err)
 			span.SetStatus(codes.Error, err.Error())
 			return nil, err
-=======
-			return nil, fmt.Errorf("failed to add argument: %s, with %w", arg, err)
->>>>>>> 668e2d4b
 		}
 	}
 
 	if err := flowTx.SignEnvelope(address, index, e.signer); err != nil {
-<<<<<<< HEAD
-		err = fmt.Errorf("failed to sign transaction envelope: %w", err)
-		span.SetStatus(codes.Error, err.Error())
-		return nil, err
-=======
-		return nil, fmt.Errorf(
+		err = fmt.Errorf(
 			"failed to sign transaction envelope for address: %s and index: %d, with: %w",
 			address,
 			index,
 			err)
->>>>>>> 668e2d4b
+		span.SetStatus(codes.Error, err.Error())
+		return nil, err
 	}
 
 	return flowTx, nil
