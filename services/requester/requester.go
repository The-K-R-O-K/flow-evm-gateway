package requester

import (
	"context"
	_ "embed"
	"encoding/hex"
	"errors"
	"fmt"
	"math"
	"math/big"
	"strings"

	"github.com/onflow/cadence"
	"github.com/onflow/flow-go-sdk"
	"github.com/onflow/flow-go-sdk/crypto"
	"github.com/onflow/flow-go/fvm/evm/stdlib"
	evmTypes "github.com/onflow/flow-go/fvm/evm/types"
	"github.com/onflow/flow-go/fvm/systemcontracts"
	"github.com/onflow/go-ethereum/common"
	"github.com/onflow/go-ethereum/core/types"
	"github.com/rs/zerolog"
	"golang.org/x/sync/errgroup"

	errs "github.com/onflow/flow-evm-gateway/api/errors"
	"github.com/onflow/flow-evm-gateway/config"
	"github.com/onflow/flow-evm-gateway/storage"
)

var (
	//go:embed cadence/dry_run.cdc
	dryRunScript []byte

	//go:embed cadence/run.cdc
	runTxScript []byte

	//go:embed cadence/get_balance.cdc
	getBalanceScript []byte

	//go:embed cadence/create_coa.cdc
	createCOAScript []byte

	//go:embed cadence/get_nonce.cdc
	getNonceScript []byte

	//go:embed cadence/get_code.cdc
	getCodeScript []byte

	//go:embed cadence/get_latest_evm_height.cdc
	getLatestEVMHeight []byte
)

const minFlowBalance = 2
const coaFundingBalance = minFlowBalance - 1

const LatestBlockHeight uint64 = math.MaxUint64 - 1

type Requester interface {
	// SendRawTransaction will submit signed transaction data to the network.
	// The submitted EVM transaction hash is returned.
	SendRawTransaction(ctx context.Context, data []byte) (common.Hash, error)

	// GetBalance returns the amount of wei for the given address in the state of the
	// given EVM block height.
	GetBalance(ctx context.Context, address common.Address, evmHeight int64) (*big.Int, error)

	// Call executes the given signed transaction data on the state for the given EVM block height.
	// Note, this function doesn't make and changes in the state/blockchain and is
	// useful to execute and retrieve values.
	Call(ctx context.Context, data []byte, from common.Address, evmHeight int64) ([]byte, error)

	// EstimateGas executes the given signed transaction data on the state.
	// Note, this function doesn't make any changes in the state/blockchain and is
	// useful to executed and retrieve the gas consumption and possible failures.
	EstimateGas(ctx context.Context, data []byte, from common.Address) (uint64, error)

	// GetNonce gets nonce from the network at the given EVM block height.
	GetNonce(ctx context.Context, address common.Address, evmHeight int64) (uint64, error)

	// GetCode returns the code stored at the given address in
	// the state for the given EVM block height.
	GetCode(ctx context.Context, address common.Address, evmHeight int64) ([]byte, error)

	// GetLatestEVMHeight returns the latest EVM height of the network.
	GetLatestEVMHeight(ctx context.Context) (uint64, error)
}

var _ Requester = &EVM{}

type EVM struct {
	client *CrossSporkClient
	config *config.Config
	signer crypto.Signer
	txPool *TxPool
	logger zerolog.Logger
	blocks storage.BlockIndexer
}

func NewEVM(
	client *CrossSporkClient,
	config *config.Config,
	signer crypto.Signer,
	logger zerolog.Logger,
	blocks storage.BlockIndexer,
) (*EVM, error) {
	logger = logger.With().Str("component", "requester").Logger()
	// check that the address stores already created COA resource in the "evm" storage path.
	// if it doesn't check if the auto-creation boolean is true and if so create it
	// otherwise fail. COA resource is required by the EVM requester to be able to submit transactions.
	address := config.COAAddress
	acc, err := client.GetAccount(context.Background(), address)
	if err != nil {
		return nil, fmt.Errorf(
			"could not fetch the configured COA account: %s make sure it exists: %w",
			address.String(),
			err,
		)
	}

	if acc.Balance < minFlowBalance {
		return nil, fmt.Errorf(
			"COA account must be funded with at least %d Flow, but has balance of: %d",
			minFlowBalance,
			acc.Balance,
		)
	}

	evm := &EVM{
		client: client,
		config: config,
		signer: signer,
		logger: logger,
		blocks: blocks,
		txPool: NewTxPool(client, logger),
	}

	// create COA on the account
	if config.CreateCOAResource {
		// we ignore errors for now since creation of already existing COA resource will fail, which is fine for now
		tx, err := evm.buildTransaction(
			context.Background(),
			evm.replaceAddresses(createCOAScript),
			cadence.UFix64(coaFundingBalance),
		)
		if err != nil {
			logger.Warn().Err(err).Msg("COA resource auto-creation failure")
		}
		if err := evm.client.SendTransaction(context.Background(), *tx); err != nil {
			logger.Warn().Err(err).Msg("COA resource auto-creation failure")
		}
	}

	return evm, nil
}

func (e *EVM) SendRawTransaction(ctx context.Context, data []byte) (common.Hash, error) {
	tx := &types.Transaction{}
	if err := tx.UnmarshalBinary(data); err != nil {
		return common.Hash{}, err
	}

	// todo do further validation

	from, err := types.Sender(types.LatestSignerForChainID(tx.ChainId()), tx)
	if err != nil {
		return common.Hash{}, fmt.Errorf("failed to derive the sender: %w", err)
	}

	if tx.GasPrice().Cmp(e.config.GasPrice) < 0 {
		return common.Hash{}, errs.NewErrGasPriceTooLow(e.config.GasPrice)
	}

	txData := hex.EncodeToString(data)
	hexEncodedTx, err := cadence.NewString(txData)
	if err != nil {
		return common.Hash{}, err
	}

	script := e.replaceAddresses(runTxScript)
	flowTx, err := e.buildTransaction(ctx, script, hexEncodedTx)
	if err != nil {
<<<<<<< HEAD
		e.logger.Error().Err(err).Str("data", txData).Msg("failed to build transaction")
		return common.Hash{}, err
	}

	if err := e.txPool.Send(ctx, flowTx, tx); err != nil {
=======
		e.logger.Error().Err(err).Str("data", string(hexEncodedTx)).Msg("failed to send transaction")
>>>>>>> 869af8b4
		return common.Hash{}, err
	}

	var to string
	if tx.To() != nil {
		to = tx.To().String()
	}

	e.logger.Info().
		Str("evm-id", tx.Hash().Hex()).
		Str("flow-id", flowTx.ID().Hex()).
		Str("to", to).
		Str("from", from.Hex()).
		Str("value", tx.Value().String()).
		Msg("raw transaction sent")

	return tx.Hash(), nil
}

// buildTransaction creates a flow transaction from the provided script with the arguments
// and signs it with the configured COA account.
func (e *EVM) buildTransaction(ctx context.Context, script []byte, args ...cadence.Value) (*flow.Transaction, error) {
	var (
		g           = errgroup.Group{}
		err1, err2  error
		latestBlock *flow.Block
		index       int
		seqNum      uint64
	)
	// execute concurrently so we can speed up all the information we need for tx
	g.Go(func() error {
		latestBlock, err1 = e.client.GetLatestBlock(ctx, true)
		return err1
	})
	g.Go(func() error {
		index, seqNum, err2 = e.getSignerNetworkInfo(ctx)
		return err2
	})
	if err := g.Wait(); err != nil {
		return nil, err
	}

	address := e.config.COAAddress
	flowTx := flow.NewTransaction().
		SetScript(script).
		SetProposalKey(address, index, seqNum).
		SetReferenceBlockID(latestBlock.ID).
		SetPayer(address).
		AddAuthorizer(address)

	for _, arg := range args {
		if err := flowTx.AddArgument(arg); err != nil {
			return nil, fmt.Errorf("failed to add argument: %w", err)
		}
	}

	if err := flowTx.SignEnvelope(address, index, e.signer); err != nil {
		return nil, fmt.Errorf("failed to sign transaction envelope: %w", err)
	}

	return flowTx, nil
}

func (e *EVM) GetBalance(
	ctx context.Context,
	address common.Address,
	evmHeight int64,
) (*big.Int, error) {
	hexEncodedAddress, err := addressToCadenceString(address)
	if err != nil {
		return nil, err
	}

	height, err := e.evmToCadenceHeight(evmHeight)
	if err != nil {
		return nil, err
	}

	val, err := e.executeScriptAtHeight(
		ctx,
		getBalanceScript,
		height,
		[]cadence.Value{hexEncodedAddress},
	)
	if err != nil {
		if !errors.Is(err, ErrOutOfRange) {
			e.logger.Error().
				Err(err).
				Str("address", address.String()).
				Int64("evm-height", evmHeight).
				Uint64("cadence-height", height).
				Msg("failed to get get balance")
		}
		return nil, fmt.Errorf("failed to get balance: %w", err)
	}

	// sanity check, should never occur
	if _, ok := val.(cadence.UInt); !ok {
		e.logger.Panic().Msg(fmt.Sprintf("failed to convert balance %v to UInt", val))
	}

	return val.(cadence.UInt).Big(), nil
}

func (e *EVM) GetNonce(
	ctx context.Context,
	address common.Address,
	evmHeight int64,
) (uint64, error) {
	hexEncodedAddress, err := addressToCadenceString(address)
	if err != nil {
		return 0, err
	}

	height, err := e.evmToCadenceHeight(evmHeight)
	if err != nil {
		return 0, err
	}

	val, err := e.executeScriptAtHeight(
		ctx,
		getNonceScript,
		height,
		[]cadence.Value{hexEncodedAddress},
	)
	if err != nil {
		if !errors.Is(err, ErrOutOfRange) {
			e.logger.Error().Err(err).
				Str("address", address.String()).
				Int64("evm-height", evmHeight).
				Uint64("cadence-height", height).
				Msg("failed to get nonce")
		}
		return 0, fmt.Errorf("failed to get nonce: %w", err)
	}

	// sanity check, should never occur
	if _, ok := val.(cadence.UInt64); !ok {
		e.logger.Panic().Msg(fmt.Sprintf("failed to convert balance %v to UInt64", val))
	}

	nonce := uint64(val.(cadence.UInt64))

	e.logger.Debug().
		Uint64("nonce", nonce).
		Int64("evm-height", evmHeight).
		Uint64("cadence-height", height).
		Msg("get nonce executed")

	return nonce, nil
}

func (e *EVM) Call(
	ctx context.Context,
	data []byte,
	from common.Address,
	evmHeight int64,
) ([]byte, error) {
	hexEncodedTx, err := cadence.NewString(hex.EncodeToString(data))
	if err != nil {
		return nil, err
	}

	hexEncodedAddress, err := addressToCadenceString(from)
	if err != nil {
		return nil, err
	}

	height, err := e.evmToCadenceHeight(evmHeight)
	if err != nil {
		return nil, err
	}

	scriptResult, err := e.executeScriptAtHeight(
		ctx,
		dryRunScript,
		height,
		[]cadence.Value{hexEncodedTx, hexEncodedAddress},
	)
	if err != nil {
		if !errors.Is(err, ErrOutOfRange) {
			e.logger.Error().
				Err(err).
				Uint64("cadence-height", height).
				Int64("evm-height", evmHeight).
				Str("from", from.String()).
				Str("data", string(data)).
				Msg("failed to execute call")
		}
		return nil, fmt.Errorf("failed to execute script: %w", err)
	}

	evmResult, err := stdlib.ResultSummaryFromEVMResultValue(scriptResult)
	if err != nil {
		return nil, fmt.Errorf("failed to decode EVM result from call: %w", err)
	}

	if evmResult.ErrorCode != 0 {
		if evmResult.ErrorCode == evmTypes.ExecutionErrCodeExecutionReverted {
			return nil, errs.NewRevertError(evmResult.ReturnedData)
		}
		return nil, evmTypes.ErrorFromCode(evmResult.ErrorCode)
	}

	result := evmResult.ReturnedData

	e.logger.Debug().
		Str("result", hex.EncodeToString(result)).
		Int64("evm-height", evmHeight).
		Uint64("cadence-height", height).
		Msg("call executed")

	return result, nil
}

func (e *EVM) EstimateGas(
	ctx context.Context,
	data []byte,
	from common.Address,
) (uint64, error) {
	hexEncodedTx, err := cadence.NewString(hex.EncodeToString(data))
	if err != nil {
		return 0, err
	}

	hexEncodedAddress, err := addressToCadenceString(from)
	if err != nil {
		return 0, err
	}

	scriptResult, err := e.client.ExecuteScriptAtLatestBlock(
		ctx,
		e.replaceAddresses(dryRunScript),
		[]cadence.Value{hexEncodedTx, hexEncodedAddress},
	)
	if err != nil {
		return 0, fmt.Errorf("failed to execute script: %w", err)
	}

	evmResult, err := stdlib.ResultSummaryFromEVMResultValue(scriptResult)
	if err != nil {
		return 0, fmt.Errorf("failed to decode EVM result from gas estimation: %w", err)
	}

	if evmResult.ErrorCode != 0 {
		if evmResult.ErrorCode == evmTypes.ExecutionErrCodeExecutionReverted {
			return 0, errs.NewRevertError(evmResult.ReturnedData)
		}
		return 0, evmTypes.ErrorFromCode(evmResult.ErrorCode)
	}

	gasConsumed := evmResult.GasConsumed

	e.logger.Debug().
		Uint64("gas", gasConsumed).
		Msg("gas estimation executed")

	return gasConsumed, nil
}

func (e *EVM) GetCode(
	ctx context.Context,
	address common.Address,
	evmHeight int64,
) ([]byte, error) {
	hexEncodedAddress, err := addressToCadenceString(address)
	if err != nil {
		return nil, err
	}

	height, err := e.evmToCadenceHeight(evmHeight)
	if err != nil {
		return nil, err
	}

	value, err := e.executeScriptAtHeight(
		ctx,
		getCodeScript,
		height,
		[]cadence.Value{hexEncodedAddress},
	)
	if err != nil {
		if !errors.Is(err, ErrOutOfRange) {
			e.logger.Error().
				Err(err).
				Uint64("cadence-height", height).
				Int64("evm-height", evmHeight).
				Str("address", address.String()).
				Msg("failed to get code")
		}

		return nil, fmt.Errorf("failed to execute script for get code: %w", err)
	}

	code, err := cadenceStringToBytes(value)
	if err != nil {
		return nil, err
	}

	e.logger.Debug().
		Str("address", address.Hex()).
		Int64("evm-height", evmHeight).
		Uint64("cadence-height", height).
		Str("code size", fmt.Sprintf("%d", len(code))).
		Msg("get code executed")

	return code, nil
}

func (e *EVM) GetLatestEVMHeight(ctx context.Context) (uint64, error) {
	// TODO(m-Peter): Consider adding some time-based caching, if this
	// endpoint turns out to be called quite frequently.
	val, err := e.client.ExecuteScriptAtLatestBlock(
		ctx,
		e.replaceAddresses(getLatestEVMHeight),
		[]cadence.Value{},
	)
	if err != nil {
		return 0, err
	}

	// sanity check, should never occur
	if _, ok := val.(cadence.UInt64); !ok {
		e.logger.Panic().Msg(fmt.Sprintf("failed to convert height %v to UInt64", val))
	}

	height := uint64(val.(cadence.UInt64))

	e.logger.Debug().
		Uint64("evm-height", height).
		Msg("get latest evm height executed")

	return height, nil
}

// getSignerNetworkInfo loads the signer account from network and returns key index and sequence number
func (e *EVM) getSignerNetworkInfo(ctx context.Context) (int, uint64, error) {
	account, err := e.client.GetAccount(ctx, e.config.COAAddress)
	if err != nil {
		return 0, 0, fmt.Errorf("failed to get signer info account: %w", err)
	}

	signerPub := e.signer.PublicKey()
	for _, k := range account.Keys {
		if k.PublicKey.Equals(signerPub) {
			return k.Index, k.SequenceNumber, nil
		}
	}

	return 0, 0, fmt.Errorf("provided account address and signer keys do not match")
}

// replaceAddresses replace the addresses based on the network
func (e *EVM) replaceAddresses(script []byte) []byte {
	// make the list of all contracts we should replace address for
	sc := systemcontracts.SystemContractsForChain(e.config.FlowNetworkID)
	contracts := []systemcontracts.SystemContract{sc.EVMContract, sc.FungibleToken, sc.FlowToken}

	s := string(script)
	// iterate over all the import name and address pairs and replace them in script
	for _, contract := range contracts {
		s = strings.ReplaceAll(s,
			fmt.Sprintf("import %s", contract.Name),
			fmt.Sprintf("import %s from %s", contract.Name, contract.Address.HexWithPrefix()),
		)
	}

	// also replace COA address if used (in scripts)
	s = strings.ReplaceAll(s, "0xCOA", e.config.COAAddress.HexWithPrefix())

	return []byte(s)
}

func (e *EVM) evmToCadenceHeight(height int64) (uint64, error) {
	if height < 0 {
		return LatestBlockHeight, nil
	}

	evmHeight := uint64(height)
	evmLatest, err := e.blocks.LatestEVMHeight()
	if err != nil {
		return 0, fmt.Errorf("failed to map evm to cadence height, getting latest evm height: %w", err)
	}

	// if provided evm height equals to latest evm height indexed we
	// return latest height special value to signal requester to execute
	// script at the latest block, not at the cadence height we get from the
	// index, that is because at that point the height might already be pruned
	if evmHeight == evmLatest {
		return LatestBlockHeight, nil
	}

	cadenceHeight, err := e.blocks.GetCadenceHeight(uint64(evmHeight))
	if err != nil {
		return 0, fmt.Errorf("failed to map evm to cadence height: %w", err)
	}

	return cadenceHeight, nil
}

// executeScriptAtHeight will execute the given script, at the given
// block height, with the given arguments. A height of `LatestBlockHeight`
// (math.MaxUint64 - 1) is a special value, which means the script will be
// executed at the latest sealed block.
func (e *EVM) executeScriptAtHeight(
	ctx context.Context,
	script []byte,
	height uint64,
	arguments []cadence.Value,
) (cadence.Value, error) {
	if height == LatestBlockHeight {
		return e.client.ExecuteScriptAtLatestBlock(
			ctx,
			e.replaceAddresses(script),
			arguments,
		)
	}

	return e.client.ExecuteScriptAtBlockHeight(
		ctx,
		height,
		e.replaceAddresses(script),
		arguments,
	)
}

func addressToCadenceString(address common.Address) (cadence.String, error) {
	return cadence.NewString(
		strings.TrimPrefix(address.Hex(), "0x"),
	)
}

func cadenceStringToBytes(value cadence.Value) ([]byte, error) {
	cdcString, ok := value.(cadence.String)
	if !ok {
		return nil, fmt.Errorf("failed to convert cadence value to string: %v", value)
	}

	code, err := hex.DecodeString(string(cdcString))
	if err != nil {
		return nil, fmt.Errorf("failed to decode string to byte array: %w", err)
	}

	return code, nil
}<|MERGE_RESOLUTION|>--- conflicted
+++ resolved
@@ -178,15 +178,11 @@
 	script := e.replaceAddresses(runTxScript)
 	flowTx, err := e.buildTransaction(ctx, script, hexEncodedTx)
 	if err != nil {
-<<<<<<< HEAD
 		e.logger.Error().Err(err).Str("data", txData).Msg("failed to build transaction")
 		return common.Hash{}, err
 	}
 
 	if err := e.txPool.Send(ctx, flowTx, tx); err != nil {
-=======
-		e.logger.Error().Err(err).Str("data", string(hexEncodedTx)).Msg("failed to send transaction")
->>>>>>> 869af8b4
 		return common.Hash{}, err
 	}
 
