--- conflicted
+++ resolved
@@ -9,25 +9,17 @@
 
 type Collector interface {
 	ApiErrorOccurred()
-<<<<<<< HEAD
 	TraceDownloadFailed()
-=======
 	ServerPanicked(err error)
->>>>>>> 4a1f8bd4
 	MeasureRequestDuration(start time.Time, labels prometheus.Labels)
 }
 
 type DefaultCollector struct {
 	// TODO: for now we cannot differentiate which api request failed number of times
-<<<<<<< HEAD
 	apiErrorsCounter          prometheus.Counter
 	traceDownloadErrorCounter prometheus.Counter
+	serverPanicsCounters      *prometheus.CounterVec
 	requestDurations          *prometheus.HistogramVec
-=======
-	apiErrorsCounter     prometheus.Counter
-	serverPanicsCounters *prometheus.CounterVec
-	requestDurations     *prometheus.HistogramVec
->>>>>>> 4a1f8bd4
 }
 
 func NewCollector(logger zerolog.Logger) Collector {
@@ -36,17 +28,15 @@
 		Help: "Total number of errors returned by the endpoint resolvers",
 	})
 
-<<<<<<< HEAD
 	traceDownloadErrorCounter := prometheus.NewCounter(prometheus.CounterOpts{
 		Name: "trace_download_errors_total",
 		Help: "Total number of trace download errors",
 	})
-=======
+
 	serverPanicsCounters := prometheus.NewCounterVec(prometheus.CounterOpts{
 		Name: "api_server_panics_total",
 		Help: "Total number of panics handled by server",
 	}, []string{"error"})
->>>>>>> 4a1f8bd4
 
 	// TODO: Think of adding 'status_code'
 	requestDurations := prometheus.NewHistogramVec(prometheus.HistogramOpts{
@@ -56,8 +46,7 @@
 	},
 		[]string{"method"})
 
-<<<<<<< HEAD
-	metrics := []prometheus.Collector{apiErrors, traceDownloadErrorCounter, requestDurations}
+	metrics := []prometheus.Collector{apiErrors, traceDownloadErrorCounter, serverPanicsCounters, requestDurations}
 	if err := registerMetrics(logger, metrics...); err != nil {
 		logger.Info().Msg("using noop collector as metric register failed")
 		return NewNoopCollector()
@@ -66,18 +55,8 @@
 	return &DefaultCollector{
 		apiErrorsCounter:          apiErrors,
 		traceDownloadErrorCounter: traceDownloadErrorCounter,
+		serverPanicsCounters:      serverPanicsCounters,
 		requestDurations:          requestDurations,
-=======
-	if err := registerMetrics(logger, apiErrors, serverPanicsCounters, requestDurations); err != nil {
-		logger.Info().Msg("Using noop collector as metric register failed")
-		return &NoopCollector{}
-	}
-
-	return &DefaultCollector{
-		apiErrorsCounter:     apiErrors,
-		serverPanicsCounters: serverPanicsCounters,
-		requestDurations:     requestDurations,
->>>>>>> 4a1f8bd4
 	}
 }
 
@@ -96,13 +75,12 @@
 	c.apiErrorsCounter.Inc()
 }
 
-<<<<<<< HEAD
 func (c *DefaultCollector) TraceDownloadFailed() {
 	c.traceDownloadErrorCounter.Inc()
-=======
+}
+
 func (c *DefaultCollector) ServerPanicked(err error) {
 	c.serverPanicsCounters.With(prometheus.Labels{"error": err.Error()}).Inc()
->>>>>>> 4a1f8bd4
 }
 
 func (c *DefaultCollector) MeasureRequestDuration(start time.Time, labels prometheus.Labels) {
