package pebble

import (
	"encoding/binary"
	"fmt"
	"sync"

	"github.com/cockroachdb/pebble"
	"github.com/onflow/go-ethereum/common"
	gethTypes "github.com/onflow/go-ethereum/core/types"
	"github.com/onflow/go-ethereum/rlp"

	"github.com/onflow/flow-evm-gateway/models"
	errs "github.com/onflow/flow-evm-gateway/models/errors"
	"github.com/onflow/flow-evm-gateway/storage"
)

var _ storage.ReceiptIndexer = &Receipts{}

type Receipts struct {
	store *Storage
	mux   sync.RWMutex
}

func NewReceipts(store *Storage) *Receipts {
	return &Receipts{
		store: store,
		mux:   sync.RWMutex{},
	}
}

// Store receipt in the index.
//
// Storing receipt will create multiple indexes, each receipt has a transaction ID, and a block height.
// We create following mappings:
// - receipt transaction ID => block height bytes
// - receipt block height => list of encoded receipts (1+ per block)
// - receipt block height => list of bloom filters (1+ per block)
func (r *Receipts) Store(receipts []*models.StorageReceipt, batch *pebble.Batch) error {
	r.mux.Lock()
	defer r.mux.Unlock()

	var blooms []*gethTypes.Bloom
	var height uint64

	for _, receipt := range receipts {
		h := receipt.BlockNumber.Uint64()
		if height != 0 && h != height { // extra safety check
			return fmt.Errorf("can't store receipts for multiple heights")
		}

		height = h
		blooms = append(blooms, &receipt.Bloom)

		if err := r.store.set(
			receiptTxIDToHeightKey,
			receipt.TxHash.Bytes(),
			uint64Bytes(height),
			batch,
		); err != nil {
			return fmt.Errorf(
				"failed to store receipt tx ID: %s to height: %d mapping, with: %w",
				receipt.TxHash,
				height,
				err,
			)
		}
	}

	receiptBytes, err := rlp.EncodeToBytes(receipts)
	if err != nil {
		return err
	}

	heightBytes := uint64Bytes(height)

<<<<<<< HEAD
	if err := r.store.set(receiptHeightKey, height, val, batch); err != nil {
		return fmt.Errorf("failed to store receipt height: %d, with: %w", height, err)
=======
	if err := r.store.set(receiptHeightKey, heightBytes, receiptBytes, batch); err != nil {
		return fmt.Errorf("failed to store receipt height: %w", err)
>>>>>>> b1555b74
	}

	bloomBytes, err := rlp.EncodeToBytes(blooms)
	if err != nil {
		return fmt.Errorf("failed to encode blooms for height: %d, with: %w", height, err)
	}

<<<<<<< HEAD
	if err := r.store.set(bloomHeightKey, height, bloomVal, batch); err != nil {
		return fmt.Errorf("failed to store blooms at height: %d, with: %w", height, err)
=======
	if err := r.store.set(bloomHeightKey, heightBytes, bloomBytes, batch); err != nil {
		return fmt.Errorf("failed to store bloom height: %w", err)
>>>>>>> b1555b74
	}

	return nil
}

func (r *Receipts) GetByTransactionID(ID common.Hash) (*models.StorageReceipt, error) {
	r.mux.RLock()
	defer r.mux.RUnlock()

	height, err := r.store.get(receiptTxIDToHeightKey, ID.Bytes())
	if err != nil {
		return nil, fmt.Errorf("failed to get receipt by tx ID: %s, with: %w", ID, err)
	}

	receipts, err := r.getByBlockHeight(height, nil)
	if err != nil {
		return nil, fmt.Errorf("failed to get receipt by height: %d, with: %w", height, err)
	}

	for _, rcp := range receipts {
		if rcp.TxHash.Cmp(ID) == 0 {
			return rcp, nil
		}
	}

	return nil, errs.ErrEntityNotFound
}

func (r *Receipts) GetByBlockHeight(height uint64) ([]*models.StorageReceipt, error) {
	r.mux.RLock()
	defer r.mux.RUnlock()

	return r.getByBlockHeight(uint64Bytes(height), nil)
}

func (r *Receipts) getByBlockHeight(height []byte, batch *pebble.Batch) ([]*models.StorageReceipt, error) {
	var val []byte
	var err error

	if batch != nil {
		val, err = r.store.batchGet(batch, receiptHeightKey, height)
	} else {
		val, err = r.store.get(receiptHeightKey, height)
	}
	if err != nil {
		return nil, err
	}

	var receipts []*models.StorageReceipt
	if err = rlp.DecodeBytes(val, &receipts); err != nil {
		return nil, fmt.Errorf(
			"failed to RLP-decode block receipts [%x] at height: %d, with: %w",
			val,
			height,
			err,
		)
	}

	for _, rcp := range receipts {
		// dynamically populate the values since they are not stored to save space
		for i, l := range rcp.Logs {
			l.BlockHash = rcp.BlockHash
			l.BlockNumber = rcp.BlockNumber.Uint64()
			l.TxHash = rcp.TxHash
			l.TxIndex = rcp.TransactionIndex
			l.Index = uint(i)
		}
	}

	return receipts, nil
}

func (r *Receipts) BloomsForBlockRange(start, end uint64) ([]*models.BloomsHeight, error) {
	r.mux.RLock()
	defer r.mux.RUnlock()

	if start > end {
		return nil, fmt.Errorf(
			"%w: start value %d is bigger than end value %d",
			errs.ErrInvalidBlockRange,
			start,
			end,
		)
	}

	// make sure the first and last height are within indexed values
	last, err := r.getLast()
	if err != nil {
		return nil, fmt.Errorf("failed getting first and last height: %w", err)
	}

	if start > last {
		return nil, fmt.Errorf(
			"%w: start value %d is not within the indexed range of [0 - %d]",
			errs.ErrInvalidBlockRange,
			start,
			last,
		)
	}

	if end > last {
		return nil, fmt.Errorf(
			"%w: end value %d is not within the indexed range of [0 - %d]",
			errs.ErrInvalidBlockRange,
			end,
			last,
		)
	}

	// we increase end by 1 since the range is exclusive at the upper boundary: [start, end)
	endInclusive := end + 1
	iterator, err := r.store.db.NewIter(&pebble.IterOptions{
		LowerBound: makePrefix(bloomHeightKey, uint64Bytes(start)),        // inclusive
		UpperBound: makePrefix(bloomHeightKey, uint64Bytes(endInclusive)), // exclusive
	})
	if err != nil {
		return nil, err
	}
	defer func() {
		err := iterator.Close()
		if err != nil {
			r.store.log.Error().Err(err).Msg("failed to close receipt iterator")
		}
	}()

	bloomsHeights := make([]*models.BloomsHeight, 0)

	for iterator.First(); iterator.Valid(); iterator.Next() {
		val, err := iterator.ValueAndErr()
		if err != nil {
			return nil, err
		}

		height := stripPrefix(iterator.Key())

		var bloomsHeight []*gethTypes.Bloom
		if err := rlp.DecodeBytes(val, &bloomsHeight); err != nil {
			return nil, fmt.Errorf(
				"failed to RLP-decode blooms for range [%x] at height: %d, with: %w",
				val,
				height,
				err,
			)
		}

		bloomsHeights = append(bloomsHeights, &models.BloomsHeight{
			Blooms: bloomsHeight,
			Height: binary.BigEndian.Uint64(height),
		})
	}

	return bloomsHeights, nil
}

func (r *Receipts) getLast() (uint64, error) {
	l, err := r.store.get(latestEVMHeightKey)
	if err != nil {
		return 0, fmt.Errorf("failed getting latest EVM height: %w", err)
	}

	return binary.BigEndian.Uint64(l), nil
}<|MERGE_RESOLUTION|>--- conflicted
+++ resolved
@@ -74,13 +74,8 @@
 
 	heightBytes := uint64Bytes(height)
 
-<<<<<<< HEAD
-	if err := r.store.set(receiptHeightKey, height, val, batch); err != nil {
+	if err := r.store.set(receiptHeightKey, heightBytes, receiptBytes, batch); err != nil {
 		return fmt.Errorf("failed to store receipt height: %d, with: %w", height, err)
-=======
-	if err := r.store.set(receiptHeightKey, heightBytes, receiptBytes, batch); err != nil {
-		return fmt.Errorf("failed to store receipt height: %w", err)
->>>>>>> b1555b74
 	}
 
 	bloomBytes, err := rlp.EncodeToBytes(blooms)
@@ -88,13 +83,8 @@
 		return fmt.Errorf("failed to encode blooms for height: %d, with: %w", height, err)
 	}
 
-<<<<<<< HEAD
-	if err := r.store.set(bloomHeightKey, height, bloomVal, batch); err != nil {
+	if err := r.store.set(bloomHeightKey, heightBytes, bloomBytes, batch); err != nil {
 		return fmt.Errorf("failed to store blooms at height: %d, with: %w", height, err)
-=======
-	if err := r.store.set(bloomHeightKey, heightBytes, bloomBytes, batch); err != nil {
-		return fmt.Errorf("failed to store bloom height: %w", err)
->>>>>>> b1555b74
 	}
 
 	return nil
