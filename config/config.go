package config

import (
	"crypto/ecdsa"
	"flag"
	"fmt"
	"io"
	"math/big"
	"os"
	"strings"
	"time"

	"github.com/goccy/go-json"
	"github.com/onflow/flow-go-sdk"
	"github.com/onflow/flow-go-sdk/crypto"
	flowGoKMS "github.com/onflow/flow-go-sdk/crypto/cloudkms"
	"github.com/onflow/flow-go/fvm/evm/types"
	flowGo "github.com/onflow/flow-go/model/flow"
	"github.com/onflow/go-ethereum/common"
	gethCrypto "github.com/onflow/go-ethereum/crypto"
	"github.com/rs/zerolog"
)

// Default InitCadenceHeight for initializing the database on a local emulator.
// TODO: temporary fix until https://github.com/onflow/flow-go/issues/5481 is
// fixed upstream and released.
const EmulatorInitCadenceHeight = uint64(0)

// Default InitCadenceHeight for initializing the database on a live network.
// We don't use 0 as it has a special meaning to represent latest block in the AN API context.
const LiveNetworkInitCadenceHeght = uint64(1)

type Config struct {
	// DatabaseDir is where the database should be stored.
	DatabaseDir string
	// AccessNodeHost defines the current spork Flow network AN host.
	AccessNodeHost string
	// AccessNodePreviousSporkHosts contains a list of the ANs hosts for each spork
	AccessNodePreviousSporkHosts []string
	// GRPCPort for the RPC API server
	RPCPort int
	// GRPCHost for the RPC API server
	RPCHost string
	// WSEnabled determines if the websocket server is enabled.
	WSEnabled bool
	// EVMNetworkID provides the EVM chain ID.
	EVMNetworkID *big.Int
	// FlowNetworkID is the Flow network ID that the EVM is hosted on (mainnet, testnet, emulator...)
	FlowNetworkID flowGo.ChainID
	// Coinbase is EVM address that collects the EVM operator fees collected
	// when transactions are being submitted.
	Coinbase common.Address
	// COAAddress is Flow address that holds COA account used for submitting transactions.
	COAAddress flow.Address
	// COAKey is Flow key to the COA account. WARNING: do not use in production
	COAKey crypto.PrivateKey
	// COAKeys is a slice of all the keys that will be used in key-rotation mechanism.
	COAKeys []crypto.PrivateKey
	// COACloudKMSKeys is a slice of all the keys and their versions that will be used in Cloud KMS key-rotation mechanism.
	COACloudKMSKeys []flowGoKMS.Key
	// CreateCOAResource indicates if the COA resource should be auto-created on
	// startup if one doesn't exist in the COA Flow address account
	CreateCOAResource bool
	// GasPrice is a fixed gas price that will be used when submitting transactions.
	GasPrice *big.Int
	// InitCadenceHeight is used for initializing the database on a local emulator or a live network.
	InitCadenceHeight uint64
	// LogLevel defines how verbose the output log is
	LogLevel zerolog.Level
	// LogWriter defines the writer used for logging
	LogWriter io.Writer
	// RateLimit requests made by the client identified by IP over any protocol (ws/http).
	RateLimit uint64
	// Address header used to identified clients, usually set by the proxy
	AddressHeader string
	// StreamLimit rate-limits the events sent to the client within 1 second time interval.
	StreamLimit float64
	// StreamTimeout defines the timeout the server waits for the event to be sent to the client.
	StreamTimeout time.Duration
	// FilterExpiry defines the time it takes for an idle filter to expire
	FilterExpiry time.Duration
	// ForceStartCadenceHeight will force set the starting Cadence height, this should be only used for testing or locally.
	ForceStartCadenceHeight uint64
	// HeartbeatInterval sets custom heartbeat interval for events
	HeartbeatInterval uint64
	// TracesBucketName sets the GCP bucket name where transaction traces are being stored.
	TracesBucketName string
	// TracesEnabled sets whether the node is supporting transaction traces.
	TracesEnabled bool
	// WalletEnabled sets whether wallet APIs are enabled
	WalletEnabled bool
	// WalletKey used for signing transactions
	WalletKey *ecdsa.PrivateKey
	// TEMP: Remove `HashCalculationHeightChange` after PreviewNet is reset
	HashCalculationHeightChange uint64
	// PrometheusConfigFilePath is a path to a prometheus config file
	PrometheusConfigFilePath string
<<<<<<< HEAD
	// StorageSizeUpdateInterval is a period in which we update a storage size metric
	StorageSizeUpdateInterval time.Duration
=======
	// IndexOnly configures the gateway to not accept any transactions but only queries of the state
	IndexOnly bool
>>>>>>> fd3333dc
}

func FromFlags() (*Config, error) {
	cfg := &Config{}
	var (
		evmNetwork,
		coinbase,
		gas,
		coa,
		key,
		keysPath,
		flowNetwork,
		logLevel,
		logWriter,
		filterExpiry,
		accessSporkHosts,
		cloudKMSKeys,
		cloudKMSProjectID,
		cloudKMSLocationID,
		cloudKMSKeyRingID,
		walletKey string

		storageSizeUpdateInterval,
		streamTimeout int

		initHeight,
		forceStartHeight uint64
	)

	// parse from flags
	flag.StringVar(&cfg.DatabaseDir, "database-dir", "./db", "Path to the directory for the database")
	flag.StringVar(&cfg.RPCHost, "rpc-host", "", "Host for the RPC API server")
	flag.IntVar(&cfg.RPCPort, "rpc-port", 8545, "Port for the RPC API server")
	flag.BoolVar(&cfg.WSEnabled, "ws-enabled", false, "Enable websocket connections")
	flag.StringVar(&cfg.AccessNodeHost, "access-node-grpc-host", "localhost:3569", "Host to the flow access node gRPC API")
	flag.StringVar(&accessSporkHosts, "access-node-spork-hosts", "", `Previous spork AN hosts, defined following the schema: {host1},{host2} as a comma separated list (e.g. "host-1.com,host2.com")`)
	flag.StringVar(&evmNetwork, "evm-network-id", "previewnet", "EVM network ID (previewnet, testnet, mainnet)")
	flag.StringVar(&flowNetwork, "flow-network-id", "flow-emulator", "Flow network ID (flow-emulator, flow-previewnet, flow-testnet)")
	flag.StringVar(&coinbase, "coinbase", "", "Coinbase address to use for fee collection")
	flag.Uint64Var(&initHeight, "init-cadence-height", 0, "Define the Cadence block height at which to start the indexing, if starting on a new network this flag should not be used.")
	flag.StringVar(&gas, "gas-price", "1", "Static gas price used for EVM transactions")
	flag.StringVar(&coa, "coa-address", "", "Flow address that holds COA account used for submitting transactions")
	flag.StringVar(&key, "coa-key", "", "Private key value for the COA address used for submitting transactions")
	flag.StringVar(&keysPath, "coa-key-file", "", "File path that contains JSON array of COA keys used in key-rotation mechanism, this is exclusive with coa-key flag.")
	flag.BoolVar(&cfg.CreateCOAResource, "coa-resource-create", false, "Auto-create the COA resource in the Flow COA account provided if one doesn't exist")
	flag.StringVar(&logLevel, "log-level", "debug", "Define verbosity of the log output ('debug', 'info', 'warn', 'error', 'fatal', 'panic')")
	flag.StringVar(&logWriter, "log-writer", "stderr", "Log writer used for output ('stderr', 'console')")
	flag.Float64Var(&cfg.StreamLimit, "stream-limit", 10, "Rate-limits the events sent to the client within one second")
	flag.Uint64Var(&cfg.RateLimit, "rate-limit", 50, "Rate-limit requests per second made by the client over any protocol (ws/http)")
	flag.StringVar(&cfg.AddressHeader, "address-header", "", "Address header that contains the client IP, this is useful when the server is behind a proxy that sets the source IP of the client. Leave empty if no proxy is used.")
	flag.Uint64Var(&cfg.HeartbeatInterval, "heartbeat-interval", 100, "Heartbeat interval for AN event subscription")
	flag.IntVar(&streamTimeout, "stream-timeout", 3, "Defines the timeout in seconds the server waits for the event to be sent to the client")
	flag.Uint64Var(&forceStartHeight, "force-start-height", 0, "Force set starting Cadence height. WARNING: This should only be used locally or for testing, never in production.")
	flag.StringVar(&filterExpiry, "filter-expiry", "5m", "Filter defines the time it takes for an idle filter to expire")
	flag.StringVar(&cfg.TracesBucketName, "traces-gcp-bucket", "", "GCP bucket name where transaction traces are stored")
	flag.StringVar(&cloudKMSProjectID, "coa-cloud-kms-project-id", "", "The project ID containing the KMS keys, e.g. 'flow-evm-gateway'")
	flag.StringVar(&cloudKMSLocationID, "coa-cloud-kms-location-id", "", "The location ID where the key ring is grouped into, e.g. 'global'")
	flag.StringVar(&cloudKMSKeyRingID, "coa-cloud-kms-key-ring-id", "", "The key ring ID where the KMS keys exist, e.g. 'tx-signing'")
	flag.StringVar(&cloudKMSKeys, "coa-cloud-kms-keys", "", `Names of the KMS keys and their versions as a comma separated list, e.g. "gw-key-6@1,gw-key-7@1,gw-key-8@1"`)
	flag.StringVar(&walletKey, "wallet-api-key", "", "ECDSA private key used for wallet APIs. WARNING: This should only be used locally or for testing, never in production.")
	// TEMP: Only set this after the HCU containing the direct call
	// hash calculation change has been successfully deployed.
	flag.Uint64Var(&cfg.HashCalculationHeightChange, "hash-calc-height-change", 0, "Cadence height at which the direct call hash calculation changed")
	flag.StringVar(&cfg.PrometheusConfigFilePath, "prometheus-config-file-path", "./metrics/prometheus.yml", "Path to the prometheus config file")
<<<<<<< HEAD
	flag.IntVar(&storageSizeUpdateInterval, "storage-size-update-interval", 15*60, "Defines the interval in seconds in which storage size metric will be gathered")
=======
	flag.BoolVar(&cfg.IndexOnly, "index-only", false, "Run the gateway in index-only mode which only allows querying the state and indexing, but disallows sending transactions.")
>>>>>>> fd3333dc
	flag.Parse()

	if coinbase == "" {
		return nil, fmt.Errorf("coinbase EVM address required")
	}
	cfg.Coinbase = common.HexToAddress(coinbase)
	if g, ok := new(big.Int).SetString(gas, 10); ok {
		cfg.GasPrice = g
	}

	cfg.COAAddress = flow.HexToAddress(coa)
	if cfg.COAAddress == flow.EmptyAddress {
		return nil, fmt.Errorf("invalid COA address value")
	}

	if key != "" {
		pkey, err := crypto.DecodePrivateKeyHex(crypto.ECDSA_P256, key)
		if err != nil {
			return nil, fmt.Errorf("invalid COA key: %w", err)
		}
		cfg.COAKey = pkey
	} else if keysPath != "" {
		raw, err := os.ReadFile(keysPath)
		if err != nil {
			return nil, fmt.Errorf("could not read the file containing list of keys for key-rotation mechanism, check if coa-key-file specifies valid path: %w", err)
		}
		var keysJSON []string
		if err := json.Unmarshal(raw, &keysJSON); err != nil {
			return nil, fmt.Errorf("could not parse file containing the list of keys for key-rotation, make sure keys are in JSON array format: %w", err)
		}

		cfg.COAKeys = make([]crypto.PrivateKey, len(keysJSON))
		for i, k := range keysJSON {
			pk, err := crypto.DecodePrivateKeyHex(crypto.ECDSA_P256, k) // todo support different algos
			if err != nil {
				return nil, fmt.Errorf("a key from the COA key list file is not valid, key %s, error: %w", k, err)
			}
			cfg.COAKeys[i] = pk
		}
	} else if cloudKMSKeys != "" {
		if cloudKMSProjectID == "" || cloudKMSLocationID == "" || cloudKMSKeyRingID == "" {
			return nil, fmt.Errorf(
				"using coa-cloud-kms-keys requires also coa-cloud-kms-project-id & coa-cloud-kms-location-id & coa-cloud-kms-key-ring-id",
			)
		}

		kmsKeys := strings.Split(cloudKMSKeys, ",")
		cfg.COACloudKMSKeys = make([]flowGoKMS.Key, len(kmsKeys))
		for i, key := range kmsKeys {
			// key has the form "{keyID}@{keyVersion}"
			keyParts := strings.Split(key, "@")
			if len(keyParts) != 2 {
				return nil, fmt.Errorf("wrong format for Cloud KMS key: %s", key)
			}
			cfg.COACloudKMSKeys[i] = flowGoKMS.Key{
				ProjectID:  cloudKMSProjectID,
				LocationID: cloudKMSLocationID,
				KeyRingID:  cloudKMSKeyRingID,
				KeyID:      keyParts[0],
				KeyVersion: keyParts[1],
			}
		}
	} else {
		return nil, fmt.Errorf(
			"must either provide coa-key / coa-key-path / coa-cloud-kms-keys",
		)
	}

	switch evmNetwork {
	case "previewnet":
		cfg.EVMNetworkID = types.FlowEVMPreviewNetChainID
	case "testnet":
		cfg.EVMNetworkID = types.FlowEVMTestNetChainID
	case "mainnet":
		cfg.EVMNetworkID = types.FlowEVMMainNetChainID
	default:
		return nil, fmt.Errorf("EVM network ID not supported")
	}

	switch flowNetwork {
	case "flow-previewnet":
		cfg.FlowNetworkID = flowGo.Previewnet
		cfg.InitCadenceHeight = LiveNetworkInitCadenceHeght
	case "flow-emulator":
		cfg.FlowNetworkID = flowGo.Emulator
		cfg.InitCadenceHeight = EmulatorInitCadenceHeight
	case "flow-testnet":
		cfg.FlowNetworkID = flowGo.Testnet
		cfg.InitCadenceHeight = LiveNetworkInitCadenceHeght
	default:
		return nil, fmt.Errorf("flow network ID not supported, only possible to specify 'flow-previewnet' or 'flow-emulator'")
	}

	// if a specific value was provided use it
	if initHeight != 0 {
		cfg.InitCadenceHeight = initHeight
	}

	// configure logging
	switch logLevel {
	case "debug":
		cfg.LogLevel = zerolog.DebugLevel
	case "info":
		cfg.LogLevel = zerolog.InfoLevel
	case "warn":
		cfg.LogLevel = zerolog.WarnLevel
	case "error":
		cfg.LogLevel = zerolog.ErrorLevel
	case "fatal":
		cfg.LogLevel = zerolog.FatalLevel
	case "panic":
		cfg.LogLevel = zerolog.PanicLevel
	}

	if logWriter == "stderr" {
		cfg.LogWriter = os.Stderr
	} else {
		cfg.LogWriter = zerolog.NewConsoleWriter()
	}

	cfg.StorageSizeUpdateInterval = time.Second * time.Duration(storageSizeUpdateInterval)
	cfg.StreamTimeout = time.Second * time.Duration(streamTimeout)

	exp, err := time.ParseDuration(filterExpiry)
	if err != nil {
		return nil, fmt.Errorf("filter expiry not valid unit: %w", err)
	}
	cfg.FilterExpiry = exp

	if accessSporkHosts != "" {
		heightHosts := strings.Split(accessSporkHosts, ",")
		cfg.AccessNodePreviousSporkHosts = append(cfg.AccessNodePreviousSporkHosts, heightHosts...)
	}

	if forceStartHeight != 0 {
		cfg.ForceStartCadenceHeight = forceStartHeight
	}

	cfg.TracesEnabled = cfg.TracesBucketName != ""

	if walletKey != "" {
		var k, err = gethCrypto.HexToECDSA(walletKey)
		if err != nil {
			return nil, fmt.Errorf("wrong private key for wallet API: %w", err)
		}

		cfg.WalletKey = k
		cfg.WalletEnabled = true
	}

	// todo validate Config values
	return cfg, nil
}<|MERGE_RESOLUTION|>--- conflicted
+++ resolved
@@ -95,13 +95,10 @@
 	HashCalculationHeightChange uint64
 	// PrometheusConfigFilePath is a path to a prometheus config file
 	PrometheusConfigFilePath string
-<<<<<<< HEAD
 	// StorageSizeUpdateInterval is a period in which we update a storage size metric
 	StorageSizeUpdateInterval time.Duration
-=======
 	// IndexOnly configures the gateway to not accept any transactions but only queries of the state
 	IndexOnly bool
->>>>>>> fd3333dc
 }
 
 func FromFlags() (*Config, error) {
@@ -166,11 +163,8 @@
 	// hash calculation change has been successfully deployed.
 	flag.Uint64Var(&cfg.HashCalculationHeightChange, "hash-calc-height-change", 0, "Cadence height at which the direct call hash calculation changed")
 	flag.StringVar(&cfg.PrometheusConfigFilePath, "prometheus-config-file-path", "./metrics/prometheus.yml", "Path to the prometheus config file")
-<<<<<<< HEAD
 	flag.IntVar(&storageSizeUpdateInterval, "storage-size-update-interval", 15*60, "Defines the interval in seconds in which storage size metric will be gathered")
-=======
 	flag.BoolVar(&cfg.IndexOnly, "index-only", false, "Run the gateway in index-only mode which only allows querying the state and indexing, but disallows sending transactions.")
->>>>>>> fd3333dc
 	flag.Parse()
 
 	if coinbase == "" {
